--- conflicted
+++ resolved
@@ -11,17 +11,14 @@
 *   ExoPlayer:
     *   Ensure renderers don't consume data from the next playlist item more
         than 10 seconds before the end of the current item.
-<<<<<<< HEAD
+    *   Add getter for shuffle mode to the `ExoPlayer` interface
+        ([#2522](https://github.com/androidx/media/pull/2522)).
     *   More clearly throw an exception if `DefaultAudioSink` is accessed from
         multiple threads. If this happens due to a call to
         `RendererCapabilities.getFormatSupport` outside of the player, make sure
         to call this method on the same thread as ExoPlayer's playback thread or
         use a different instance than the one used for playback
         ([#1191](https://github.com/androidx/media/issues/1191)).
-=======
-    *   Add getter for shuffle mode to the `ExoPlayer` interface
-        ([#2522](https://github.com/androidx/media/pull/2522)).
->>>>>>> 74ab7ef1
 *   Transformer:
 *   Track Selection:
 *   Extractors:
