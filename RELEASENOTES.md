--- conflicted
+++ resolved
@@ -35,15 +35,12 @@
     *   Add new parameter to `MediaSession.Callback.onPlaybackResumption` to
         indicate if the call happens to gather information only or to start
         playback ([#1764](https://github.com/androidx/media/issues/1764)).
-<<<<<<< HEAD
+    *   Update `MediaSession.ControllerInfo.isTrusted` to also declare
+        controllers from the own app as trusted
+        ([#2542](https://github.com/androidx/media/issues/2542)).
     *   Add `MediaSessionService.triggerNotificationUpdate` to manually trigger
         a notification update
         ([#1833](https://github.com/androidx/media/issues/1833)).
-=======
-    *   Update `MediaSession.ControllerInfo.isTrusted` to also declare
-        controllers from the own app as trusted
-        ([#2542](https://github.com/androidx/media/issues/2542)).
->>>>>>> 94f9e627
 *   UI:
     *   Add `ProgressStateWithTickInterval` class and the corresponding
         `rememberProgressStateWithTickInterval` Composable to
