/*
 * Copyright (C) 2016 The Android Open Source Project
 *
 * Licensed under the Apache License, Version 2.0 (the "License");
 * you may not use this file except in compliance with the License.
 * You may obtain a copy of the License at
 *
 *      http://www.apache.org/licenses/LICENSE-2.0
 *
 * Unless required by applicable law or agreed to in writing, software
 * distributed under the License is distributed on an "AS IS" BASIS,
 * WITHOUT WARRANTIES OR CONDITIONS OF ANY KIND, either express or implied.
 * See the License for the specific language governing permissions and
 * limitations under the License.
 */
package androidx.media3.exoplayer.trackselection;

import static androidx.media3.common.TrackSelectionParameters.AudioOffloadPreferences.AUDIO_OFFLOAD_MODE_DISABLED;
import static androidx.media3.common.TrackSelectionParameters.AudioOffloadPreferences.AUDIO_OFFLOAD_MODE_REQUIRED;
import static androidx.media3.common.util.Assertions.checkStateNotNull;
import static androidx.media3.common.util.Util.castNonNull;
import static androidx.media3.exoplayer.RendererCapabilities.AUDIO_OFFLOAD_GAPLESS_SUPPORTED;
import static androidx.media3.exoplayer.RendererCapabilities.AUDIO_OFFLOAD_NOT_SUPPORTED;
import static androidx.media3.exoplayer.RendererCapabilities.AUDIO_OFFLOAD_SPEED_CHANGE_SUPPORTED;
import static androidx.media3.exoplayer.RendererCapabilities.isFormatSupported;
import static java.lang.annotation.ElementType.TYPE_USE;
import static java.util.Collections.max;

import android.annotation.SuppressLint;
import android.content.Context;
import android.graphics.Point;
import android.media.AudioFormat;
import android.media.AudioManager;
import android.media.Spatializer;
import android.os.Bundle;
import android.os.Handler;
import android.os.Looper;
import android.text.TextUtils;
import android.util.Pair;
import android.util.SparseArray;
import android.util.SparseBooleanArray;
import androidx.annotation.GuardedBy;
import androidx.annotation.IntDef;
import androidx.annotation.Nullable;
import androidx.annotation.RequiresApi;
import androidx.media3.common.AudioAttributes;
import androidx.media3.common.C;
import androidx.media3.common.C.RoleFlags;
import androidx.media3.common.Format;
import androidx.media3.common.MimeTypes;
import androidx.media3.common.Timeline;
import androidx.media3.common.TrackGroup;
import androidx.media3.common.TrackSelectionOverride;
import androidx.media3.common.TrackSelectionParameters;
import androidx.media3.common.TrackSelectionParameters.AudioOffloadPreferences;
import androidx.media3.common.util.Assertions;
import androidx.media3.common.util.BundleCollectionUtil;
import androidx.media3.common.util.Log;
import androidx.media3.common.util.NullableType;
import androidx.media3.common.util.UnstableApi;
import androidx.media3.common.util.Util;
import androidx.media3.exoplayer.ExoPlaybackException;
import androidx.media3.exoplayer.Renderer;
import androidx.media3.exoplayer.RendererCapabilities;
import androidx.media3.exoplayer.RendererCapabilities.AdaptiveSupport;
import androidx.media3.exoplayer.RendererCapabilities.Capabilities;
import androidx.media3.exoplayer.RendererConfiguration;
import androidx.media3.exoplayer.audio.AudioSink;
import androidx.media3.exoplayer.source.MediaSource.MediaPeriodId;
import androidx.media3.exoplayer.source.TrackGroupArray;
import com.google.common.base.Predicate;
import com.google.common.collect.ComparisonChain;
import com.google.common.collect.ImmutableList;
import com.google.common.collect.Ordering;
import com.google.common.primitives.Ints;
import com.google.errorprone.annotations.CanIgnoreReturnValue;
import java.lang.annotation.Documented;
import java.lang.annotation.Retention;
import java.lang.annotation.RetentionPolicy;
import java.lang.annotation.Target;
import java.util.ArrayList;
import java.util.Arrays;
import java.util.Comparator;
import java.util.HashMap;
import java.util.List;
import java.util.Map;
import java.util.Objects;
import java.util.Set;

// LINT.IfChange(javadoc)
/**
 * A default {@link TrackSelector} suitable for most use cases.
 *
 * <h2>Modifying parameters</h2>
 *
 * Track selection parameters should be modified by obtaining a {@link
 * TrackSelectionParameters.Builder} initialized with the current {@link TrackSelectionParameters}
 * from the player. The desired modifications can be made on the builder, and the resulting {@link
 * TrackSelectionParameters} can then be built and set on the player:
 *
 * <pre>{@code
 * player.setTrackSelectionParameters(
 *     player.getTrackSelectionParameters()
 *         .buildUpon()
 *         .setMaxVideoSizeSd()
 *         .setPreferredAudioLanguage("de")
 *         .build());
 * }</pre>
 *
 * Some specialized parameters are only available in the extended {@link Parameters} class, which
 * can be retrieved and modified in a similar way by calling methods directly on this class:
 *
 * <pre>{@code
 * defaultTrackSelector.setParameters(
 *     defaultTrackSelector.getParameters()
 *         .buildUpon()
 *         .setTunnelingEnabled(true)
 *         .build());
 * }</pre>
 */
@UnstableApi
public class DefaultTrackSelector extends MappingTrackSelector
    implements RendererCapabilities.Listener {

  private static final String TAG = "DefaultTrackSelector";
  private static final String AUDIO_CHANNEL_COUNT_CONSTRAINTS_WARN_MESSAGE =
      "Audio channel count constraints cannot be applied without reference to Context. Build the"
          + " track selector instance with one of the non-deprecated constructors that take a"
          + " Context argument.";

  /**
   * @deprecated Use {@link Parameters.Builder} instead.
   */
  @Deprecated
  public static final class ParametersBuilder extends TrackSelectionParameters.Builder {

    private final Parameters.Builder delegate;

    /**
     * @deprecated {@link Context} constraints will not be set using this constructor. Use {@link
     *     #ParametersBuilder(Context)} instead.
     */
    @Deprecated
    @SuppressWarnings({"deprecation"})
    public ParametersBuilder() {
      delegate = new Parameters.Builder();
    }

    /**
     * Creates a builder with default initial values.
     *
     * @param context Any context.
     */
    @SuppressWarnings({"deprecation"}) // Supporting deprecated builder pattern
    public ParametersBuilder(Context context) {
      delegate = new Parameters.Builder(context);
    }

    @SuppressWarnings("deprecation") // Intentionally returning deprecated type
    @CanIgnoreReturnValue
    @Override
    protected ParametersBuilder set(TrackSelectionParameters parameters) {
      delegate.set(parameters);
      return this;
    }

    // Video

    @SuppressWarnings("deprecation") // Intentionally returning deprecated type
    @CanIgnoreReturnValue
    @Override
    public DefaultTrackSelector.ParametersBuilder setMaxVideoSizeSd() {
      delegate.setMaxVideoSizeSd();
      return this;
    }

    @SuppressWarnings("deprecation") // Intentionally returning deprecated type
    @CanIgnoreReturnValue
    @Override
    public DefaultTrackSelector.ParametersBuilder clearVideoSizeConstraints() {
      delegate.clearVideoSizeConstraints();
      return this;
    }

    @SuppressWarnings("deprecation") // Intentionally returning deprecated type
    @CanIgnoreReturnValue
    @Override
    public DefaultTrackSelector.ParametersBuilder setMaxVideoSize(
        int maxVideoWidth, int maxVideoHeight) {
      delegate.setMaxVideoSize(maxVideoWidth, maxVideoHeight);
      return this;
    }

    @SuppressWarnings("deprecation") // Intentionally returning deprecated type
    @CanIgnoreReturnValue
    @Override
    public DefaultTrackSelector.ParametersBuilder setMaxVideoFrameRate(int maxVideoFrameRate) {
      delegate.setMaxVideoFrameRate(maxVideoFrameRate);
      return this;
    }

    @SuppressWarnings("deprecation") // Intentionally returning deprecated type
    @CanIgnoreReturnValue
    @Override
    public DefaultTrackSelector.ParametersBuilder setMaxVideoBitrate(int maxVideoBitrate) {
      delegate.setMaxVideoBitrate(maxVideoBitrate);
      return this;
    }

    @SuppressWarnings("deprecation") // Intentionally returning deprecated type
    @CanIgnoreReturnValue
    @Override
    public DefaultTrackSelector.ParametersBuilder setMinVideoSize(
        int minVideoWidth, int minVideoHeight) {
      delegate.setMinVideoSize(minVideoWidth, minVideoHeight);
      return this;
    }

    @SuppressWarnings("deprecation") // Intentionally returning deprecated type
    @CanIgnoreReturnValue
    @Override
    public DefaultTrackSelector.ParametersBuilder setMinVideoFrameRate(int minVideoFrameRate) {
      delegate.setMinVideoFrameRate(minVideoFrameRate);
      return this;
    }

    @SuppressWarnings("deprecation") // Intentionally returning deprecated type
    @CanIgnoreReturnValue
    @Override
    public DefaultTrackSelector.ParametersBuilder setMinVideoBitrate(int minVideoBitrate) {
      delegate.setMinVideoBitrate(minVideoBitrate);
      return this;
    }

    /**
     * Sets whether to exceed the {@link #setMaxVideoBitrate}, {@link #setMaxVideoSize(int, int)}
     * and {@link #setMaxVideoFrameRate} constraints when no selection can be made otherwise.
     *
     * @param exceedVideoConstraintsIfNecessary Whether to exceed video constraints when no
     *     selection can be made otherwise.
     * @return This builder.
     */
    @SuppressWarnings("deprecation") // Intentionally returning deprecated type
    @CanIgnoreReturnValue
    public ParametersBuilder setExceedVideoConstraintsIfNecessary(
        boolean exceedVideoConstraintsIfNecessary) {
      delegate.setExceedVideoConstraintsIfNecessary(exceedVideoConstraintsIfNecessary);
      return this;
    }

    /**
     * Sets whether to allow adaptive video selections containing mixed MIME types.
     *
     * <p>Adaptations between different MIME types may not be completely seamless, in which case
     * {@link #setAllowVideoNonSeamlessAdaptiveness(boolean)} also needs to be {@code true} for
     * mixed MIME type selections to be made.
     *
     * @param allowVideoMixedMimeTypeAdaptiveness Whether to allow adaptive video selections
     *     containing mixed MIME types.
     * @return This builder.
     */
    @SuppressWarnings("deprecation") // Intentionally returning deprecated type
    @CanIgnoreReturnValue
    public ParametersBuilder setAllowVideoMixedMimeTypeAdaptiveness(
        boolean allowVideoMixedMimeTypeAdaptiveness) {
      delegate.setAllowVideoMixedMimeTypeAdaptiveness(allowVideoMixedMimeTypeAdaptiveness);
      return this;
    }

    /**
     * Sets whether to allow adaptive video selections where adaptation may not be completely
     * seamless.
     *
     * @param allowVideoNonSeamlessAdaptiveness Whether to allow adaptive video selections where
     *     adaptation may not be completely seamless.
     * @return This builder.
     */
    @SuppressWarnings("deprecation") // Intentionally returning deprecated type
    @CanIgnoreReturnValue
    public ParametersBuilder setAllowVideoNonSeamlessAdaptiveness(
        boolean allowVideoNonSeamlessAdaptiveness) {
      delegate.setAllowVideoNonSeamlessAdaptiveness(allowVideoNonSeamlessAdaptiveness);
      return this;
    }

    /**
     * Sets whether to allow adaptive video selections with mixed levels of {@link
     * RendererCapabilities.DecoderSupport} and {@link
     * RendererCapabilities.HardwareAccelerationSupport}.
     *
     * @param allowVideoMixedDecoderSupportAdaptiveness Whether to allow adaptive video selections
     *     with mixed levels of decoder and hardware acceleration support.
     * @return This builder.
     */
    @SuppressWarnings("deprecation") // Intentionally returning deprecated type
    @CanIgnoreReturnValue
    public ParametersBuilder setAllowVideoMixedDecoderSupportAdaptiveness(
        boolean allowVideoMixedDecoderSupportAdaptiveness) {
      delegate.setAllowVideoMixedDecoderSupportAdaptiveness(
          allowVideoMixedDecoderSupportAdaptiveness);
      return this;
    }

    @SuppressWarnings("deprecation") // Intentionally returning deprecated type
    @CanIgnoreReturnValue
    @Override
    public ParametersBuilder setViewportSizeToPhysicalDisplaySize(
        Context context, boolean viewportOrientationMayChange) {
      delegate.setViewportSizeToPhysicalDisplaySize(context, viewportOrientationMayChange);
      return this;
    }

    @SuppressWarnings("deprecation") // Intentionally returning deprecated type
    @CanIgnoreReturnValue
    @Override
    public ParametersBuilder clearViewportSizeConstraints() {
      delegate.clearViewportSizeConstraints();
      return this;
    }

    @SuppressWarnings("deprecation") // Intentionally returning deprecated type
    @CanIgnoreReturnValue
    @Override
    public ParametersBuilder setViewportSize(
        int viewportWidth, int viewportHeight, boolean viewportOrientationMayChange) {
      delegate.setViewportSize(viewportWidth, viewportHeight, viewportOrientationMayChange);
      return this;
    }

    @SuppressWarnings("deprecation") // Intentionally returning deprecated type
    @CanIgnoreReturnValue
    @Override
    public ParametersBuilder setPreferredVideoMimeType(@Nullable String mimeType) {
      delegate.setPreferredVideoMimeType(mimeType);
      return this;
    }

    @SuppressWarnings("deprecation") // Intentionally returning deprecated type
    @CanIgnoreReturnValue
    @Override
    public ParametersBuilder setPreferredVideoMimeTypes(String... mimeTypes) {
      delegate.setPreferredVideoMimeTypes(mimeTypes);
      return this;
    }

    @CanIgnoreReturnValue
    @Override
    public ParametersBuilder setPreferredVideoLanguage(@Nullable String preferredVideoLanguage) {
      super.setPreferredVideoLanguage(preferredVideoLanguage);
      return this;
    }

    @CanIgnoreReturnValue
    @Override
    public ParametersBuilder setPreferredVideoLanguages(String... preferredVideoLanguages) {
      super.setPreferredVideoLanguages(preferredVideoLanguages);
      return this;
    }

    @SuppressWarnings("deprecation") // Intentionally returning deprecated type
    @CanIgnoreReturnValue
    @Override
    public DefaultTrackSelector.ParametersBuilder setPreferredVideoRoleFlags(
        @RoleFlags int preferredVideoRoleFlags) {
      delegate.setPreferredVideoRoleFlags(preferredVideoRoleFlags);
      return this;
    }

    // Audio

    @SuppressWarnings("deprecation") // Intentionally returning deprecated type
    @CanIgnoreReturnValue
    @Override
    public ParametersBuilder setPreferredAudioLanguage(@Nullable String preferredAudioLanguage) {
      delegate.setPreferredAudioLanguage(preferredAudioLanguage);
      return this;
    }

    @SuppressWarnings("deprecation") // Intentionally returning deprecated type
    @CanIgnoreReturnValue
    @Override
    public ParametersBuilder setPreferredAudioLanguages(String... preferredAudioLanguages) {
      delegate.setPreferredAudioLanguages(preferredAudioLanguages);
      return this;
    }

    @SuppressWarnings("deprecation") // Intentionally returning deprecated type
    @CanIgnoreReturnValue
    @Override
    public ParametersBuilder setPreferredAudioRoleFlags(@C.RoleFlags int preferredAudioRoleFlags) {
      delegate.setPreferredAudioRoleFlags(preferredAudioRoleFlags);
      return this;
    }

    @SuppressWarnings("deprecation") // Intentionally returning deprecated type
    @CanIgnoreReturnValue
    @Override
    public ParametersBuilder setMaxAudioChannelCount(int maxAudioChannelCount) {
      delegate.setMaxAudioChannelCount(maxAudioChannelCount);
      return this;
    }

    @SuppressWarnings("deprecation") // Intentionally returning deprecated type
    @CanIgnoreReturnValue
    @Override
    public ParametersBuilder setMaxAudioBitrate(int maxAudioBitrate) {
      delegate.setMaxAudioBitrate(maxAudioBitrate);
      return this;
    }

    /**
     * Sets whether to exceed the {@link #setMaxAudioChannelCount(int)} and {@link
     * #setMaxAudioBitrate(int)} constraints when no selection can be made otherwise.
     *
     * @param exceedAudioConstraintsIfNecessary Whether to exceed audio constraints when no
     *     selection can be made otherwise.
     * @return This builder.
     */
    @SuppressWarnings("deprecation") // Intentionally returning deprecated type
    @CanIgnoreReturnValue
    public ParametersBuilder setExceedAudioConstraintsIfNecessary(
        boolean exceedAudioConstraintsIfNecessary) {
      delegate.setExceedAudioConstraintsIfNecessary(exceedAudioConstraintsIfNecessary);
      return this;
    }

    /**
     * Sets whether to allow adaptive audio selections containing mixed MIME types.
     *
     * <p>Adaptations between different MIME types may not be completely seamless, in which case
     * {@link Parameters.Builder#setAllowAudioNonSeamlessAdaptiveness(boolean)} also needs to be
     * {@code true} for mixed MIME type selections to be made.
     *
     * @param allowAudioMixedMimeTypeAdaptiveness Whether to allow adaptive audio selections
     *     containing mixed MIME types.
     * @return This builder.
     */
    @SuppressWarnings("deprecation") // Intentionally returning deprecated type
    @CanIgnoreReturnValue
    public ParametersBuilder setAllowAudioMixedMimeTypeAdaptiveness(
        boolean allowAudioMixedMimeTypeAdaptiveness) {
      delegate.setAllowAudioMixedMimeTypeAdaptiveness(allowAudioMixedMimeTypeAdaptiveness);
      return this;
    }

    /**
     * Sets whether to allow adaptive audio selections containing mixed sample rates.
     *
     * <p>Adaptations between different sample rates may not be completely seamless.
     *
     * @param allowAudioMixedSampleRateAdaptiveness Whether to allow adaptive audio selections
     *     containing mixed sample rates.
     * @return This builder.
     */
    @SuppressWarnings("deprecation") // Intentionally returning deprecated type
    @CanIgnoreReturnValue
    public ParametersBuilder setAllowAudioMixedSampleRateAdaptiveness(
        boolean allowAudioMixedSampleRateAdaptiveness) {
      delegate.setAllowAudioMixedSampleRateAdaptiveness(allowAudioMixedSampleRateAdaptiveness);
      return this;
    }

    /**
     * Sets whether to allow adaptive audio selections containing mixed channel counts.
     *
     * <p>Adaptations between different channel counts may not be completely seamless.
     *
     * @param allowAudioMixedChannelCountAdaptiveness Whether to allow adaptive audio selections
     *     containing mixed channel counts.
     * @return This builder.
     */
    @SuppressWarnings("deprecation") // Intentionally returning deprecated type
    @CanIgnoreReturnValue
    public ParametersBuilder setAllowAudioMixedChannelCountAdaptiveness(
        boolean allowAudioMixedChannelCountAdaptiveness) {
      delegate.setAllowAudioMixedChannelCountAdaptiveness(allowAudioMixedChannelCountAdaptiveness);
      return this;
    }

    /**
     * Sets whether to allow adaptive audio selections with mixed levels of {@link
     * RendererCapabilities.DecoderSupport} and {@link
     * RendererCapabilities.HardwareAccelerationSupport}.
     *
     * @param allowAudioMixedDecoderSupportAdaptiveness Whether to allow adaptive audio selections
     *     with mixed levels of decoder and hardware acceleration support.
     * @return This builder.
     */
    @SuppressWarnings("deprecation") // Intentionally returning deprecated type
    @CanIgnoreReturnValue
    public ParametersBuilder setAllowAudioMixedDecoderSupportAdaptiveness(
        boolean allowAudioMixedDecoderSupportAdaptiveness) {
      delegate.setAllowAudioMixedDecoderSupportAdaptiveness(
          allowAudioMixedDecoderSupportAdaptiveness);
      return this;
    }

    @SuppressWarnings("deprecation") // Intentionally returning deprecated type
    @CanIgnoreReturnValue
    @Override
    public ParametersBuilder setPreferredAudioMimeType(@Nullable String mimeType) {
      delegate.setPreferredAudioMimeType(mimeType);
      return this;
    }

    @SuppressWarnings("deprecation") // Intentionally returning deprecated type
    @CanIgnoreReturnValue
    @Override
    public ParametersBuilder setPreferredAudioMimeTypes(String... mimeTypes) {
      delegate.setPreferredAudioMimeTypes(mimeTypes);
      return this;
    }

    @SuppressWarnings("deprecation") // Intentionally returning deprecated type
    @CanIgnoreReturnValue
    @Override
    public ParametersBuilder setAudioOffloadPreferences(
        AudioOffloadPreferences audioOffloadPreferences) {
      delegate.setAudioOffloadPreferences(audioOffloadPreferences);
      return this;
    }

    // Text

    @SuppressWarnings("deprecation") // Intentionally returning deprecated type
    @CanIgnoreReturnValue
    @Override
    public ParametersBuilder setPreferredTextLanguageAndRoleFlagsToCaptioningManagerSettings(
        Context context) {
      delegate.setPreferredTextLanguageAndRoleFlagsToCaptioningManagerSettings(context);
      return this;
    }

    @SuppressWarnings("deprecation") // Intentionally returning deprecated type
    @CanIgnoreReturnValue
    @Override
    public ParametersBuilder setPreferredTextLanguage(@Nullable String preferredTextLanguage) {
      delegate.setPreferredTextLanguage(preferredTextLanguage);
      return this;
    }

    @SuppressWarnings("deprecation") // Intentionally returning deprecated type
    @CanIgnoreReturnValue
    @Override
    public ParametersBuilder setPreferredTextLanguages(String... preferredTextLanguages) {
      delegate.setPreferredTextLanguages(preferredTextLanguages);
      return this;
    }

    @SuppressWarnings("deprecation") // Intentionally returning deprecated type
    @CanIgnoreReturnValue
    @Override
    public ParametersBuilder setPreferredTextRoleFlags(@C.RoleFlags int preferredTextRoleFlags) {
      delegate.setPreferredTextRoleFlags(preferredTextRoleFlags);
      return this;
    }

    @SuppressWarnings("deprecation") // Intentionally returning deprecated type
    @CanIgnoreReturnValue
    @Override
    public ParametersBuilder setIgnoredTextSelectionFlags(
        @C.SelectionFlags int ignoredTextSelectionFlags) {
      delegate.setIgnoredTextSelectionFlags(ignoredTextSelectionFlags);
      return this;
    }

    @SuppressWarnings("deprecation") // Intentionally returning deprecated type
    @CanIgnoreReturnValue
    @Override
    public ParametersBuilder setSelectUndeterminedTextLanguage(
        boolean selectUndeterminedTextLanguage) {
      delegate.setSelectUndeterminedTextLanguage(selectUndeterminedTextLanguage);
      return this;
    }

    /**
     * @deprecated Use {@link #setIgnoredTextSelectionFlags}.
     */
    @SuppressWarnings("deprecation") // Intentionally returning deprecated type
    @CanIgnoreReturnValue
    @Deprecated
    public ParametersBuilder setDisabledTextTrackSelectionFlags(
        @C.SelectionFlags int disabledTextTrackSelectionFlags) {
      delegate.setDisabledTextTrackSelectionFlags(disabledTextTrackSelectionFlags);
      return this;
    }

    // Image
    @SuppressWarnings("deprecation") // Intentionally returning deprecated type
    @CanIgnoreReturnValue
    @Override
    public ParametersBuilder setPrioritizeImageOverVideoEnabled(
        boolean isPrioritizeImageOverVideoEnabled) {
      delegate.setPrioritizeImageOverVideoEnabled(isPrioritizeImageOverVideoEnabled);
      return this;
    }

    // General

    @SuppressWarnings("deprecation") // Intentionally returning deprecated type
    @CanIgnoreReturnValue
    @Override
    public ParametersBuilder setForceLowestBitrate(boolean forceLowestBitrate) {
      delegate.setForceLowestBitrate(forceLowestBitrate);
      return this;
    }

    @SuppressWarnings("deprecation") // Intentionally returning deprecated type
    @CanIgnoreReturnValue
    @Override
    public ParametersBuilder setForceHighestSupportedBitrate(boolean forceHighestSupportedBitrate) {
      delegate.setForceHighestSupportedBitrate(forceHighestSupportedBitrate);
      return this;
    }

    @SuppressWarnings("deprecation") // Intentionally returning deprecated type
    @CanIgnoreReturnValue
    @Override
    public ParametersBuilder addOverride(TrackSelectionOverride override) {
      delegate.addOverride(override);
      return this;
    }

    @SuppressWarnings("deprecation") // Intentionally returning deprecated type
    @CanIgnoreReturnValue
    @Override
    public ParametersBuilder clearOverride(TrackGroup trackGroup) {
      delegate.clearOverride(trackGroup);
      return this;
    }

    @SuppressWarnings("deprecation") // Intentionally returning deprecated type
    @CanIgnoreReturnValue
    @Override
    public ParametersBuilder setOverrideForType(TrackSelectionOverride override) {
      delegate.setOverrideForType(override);
      return this;
    }

    @SuppressWarnings("deprecation") // Intentionally returning deprecated type
    @CanIgnoreReturnValue
    @Override
    public ParametersBuilder clearOverridesOfType(@C.TrackType int trackType) {
      delegate.clearOverridesOfType(trackType);
      return this;
    }

    @SuppressWarnings("deprecation") // Intentionally returning deprecated type
    @CanIgnoreReturnValue
    @Override
    public ParametersBuilder clearOverrides() {
      delegate.clearOverrides();
      return this;
    }

    /**
     * @deprecated Use {@link #setTrackTypeDisabled(int, boolean)}.
     */
    @CanIgnoreReturnValue
    @Override
    @Deprecated
    @SuppressWarnings("deprecation") // Intentionally returning deprecated type
    public ParametersBuilder setDisabledTrackTypes(Set<@C.TrackType Integer> disabledTrackTypes) {
      delegate.setDisabledTrackTypes(disabledTrackTypes);
      return this;
    }

    @SuppressWarnings("deprecation") // Intentionally returning deprecated type
    @CanIgnoreReturnValue
    @Override
    public ParametersBuilder setTrackTypeDisabled(@C.TrackType int trackType, boolean disabled) {
      delegate.setTrackTypeDisabled(trackType, disabled);
      return this;
    }

    /**
     * Sets whether to exceed renderer capabilities when no selection can be made otherwise.
     *
     * <p>This parameter applies when all of the tracks available for a renderer exceed the
     * renderer's reported capabilities. If the parameter is {@code true} then the lowest quality
     * track will still be selected. Playback may succeed if the renderer has under-reported its
     * true capabilities. If {@code false} then no track will be selected.
     *
     * @param exceedRendererCapabilitiesIfNecessary Whether to exceed renderer capabilities when no
     *     selection can be made otherwise.
     * @return This builder.
     */
    @SuppressWarnings("deprecation") // Intentionally returning deprecated type
    @CanIgnoreReturnValue
    public ParametersBuilder setExceedRendererCapabilitiesIfNecessary(
        boolean exceedRendererCapabilitiesIfNecessary) {
      delegate.setExceedRendererCapabilitiesIfNecessary(exceedRendererCapabilitiesIfNecessary);
      return this;
    }

    /**
     * Sets whether to enable tunneling if possible. Tunneling will only be enabled if it's
     * supported by the audio and video renderers for the selected tracks.
     *
     * <p>Tunneling is known to have many device specific issues and limitations. Manual testing is
     * strongly recommended to check that the media plays correctly when this option is enabled.
     * See:
     *
     * <ul>
     *   <li><a href="https://github.com/google/ExoPlayer/issues/9661">google/ExoPlayer#9661</a>
     *   <li><a href="https://github.com/google/ExoPlayer/issues/9133">google/ExoPlayer#9133</a>
     *   <li><a href="https://github.com/google/ExoPlayer/issues/9317">google/ExoPlayer#9317</a>
     *   <li><a href="https://github.com/google/ExoPlayer/issues/9502">google/ExoPlayer#9502</a>
     * </ul>
     *
     * @param tunnelingEnabled Whether to enable tunneling if possible.
     * @return This builder.
     */
    @SuppressWarnings("deprecation") // Intentionally returning deprecated type
    @CanIgnoreReturnValue
    public ParametersBuilder setTunnelingEnabled(boolean tunnelingEnabled) {
      delegate.setTunnelingEnabled(tunnelingEnabled);
      return this;
    }

    /**
     * Sets whether multiple adaptive selections with more than one track are allowed.
     *
     * @param allowMultipleAdaptiveSelections Whether multiple adaptive selections are allowed.
     * @return This builder.
     */
    @SuppressWarnings("deprecation") // Intentionally returning deprecated type
    @CanIgnoreReturnValue
    public ParametersBuilder setAllowMultipleAdaptiveSelections(
        boolean allowMultipleAdaptiveSelections) {
      delegate.setAllowMultipleAdaptiveSelections(allowMultipleAdaptiveSelections);
      return this;
    }

    // Overrides

    /**
     * Sets whether the renderer at the specified index is disabled. Disabling a renderer prevents
     * the selector from selecting any tracks for it.
     *
     * @param rendererIndex The renderer index.
     * @param disabled Whether the renderer is disabled.
     * @return This builder.
     */
    @SuppressWarnings("deprecation") // Intentionally returning deprecated type
    @CanIgnoreReturnValue
    public ParametersBuilder setRendererDisabled(int rendererIndex, boolean disabled) {
      delegate.setRendererDisabled(rendererIndex, disabled);
      return this;
    }

    /**
     * Overrides the track selection for the renderer at the specified index.
     *
     * <p>When the {@link TrackGroupArray} mapped to the renderer matches the one provided, the
     * override is applied. When the {@link TrackGroupArray} does not match, the override has no
     * effect. The override replaces any previous override for the specified {@link TrackGroupArray}
     * for the specified {@link Renderer}.
     *
     * <p>Passing a {@code null} override will cause the renderer to be disabled when the {@link
     * TrackGroupArray} mapped to it matches the one provided. When the {@link TrackGroupArray} does
     * not match a {@code null} override has no effect. Hence a {@code null} override differs from
     * disabling the renderer using {@link #setRendererDisabled(int, boolean)} because the renderer
     * is disabled conditionally on the {@link TrackGroupArray} mapped to it, where-as {@link
     * #setRendererDisabled(int, boolean)} disables the renderer unconditionally.
     *
     * <p>To remove overrides use {@link #clearSelectionOverride(int, TrackGroupArray)}, {@link
     * #clearSelectionOverrides(int)} or {@link #clearSelectionOverrides()}.
     *
     * @param rendererIndex The renderer index.
     * @param groups The {@link TrackGroupArray} for which the override should be applied.
     * @param override The override.
     * @return This builder.
     * @deprecated Use {@link TrackSelectionParameters.Builder#addOverride(TrackSelectionOverride)}.
     */
    @SuppressWarnings("deprecation") // Intentionally returning deprecated type
    @CanIgnoreReturnValue
    @Deprecated
    public ParametersBuilder setSelectionOverride(
        int rendererIndex, TrackGroupArray groups, @Nullable SelectionOverride override) {
      delegate.setSelectionOverride(rendererIndex, groups, override);
      return this;
    }

    /**
     * Clears a track selection override for the specified renderer and {@link TrackGroupArray}.
     *
     * @param rendererIndex The renderer index.
     * @param groups The {@link TrackGroupArray} for which the override should be cleared.
     * @return This builder.
     * @deprecated Use {@link TrackSelectionParameters.Builder#clearOverride(TrackGroup)}.
     */
    @SuppressWarnings("deprecation") // Intentionally returning deprecated type
    @CanIgnoreReturnValue
    @Deprecated
    public ParametersBuilder clearSelectionOverride(int rendererIndex, TrackGroupArray groups) {
      delegate.clearSelectionOverride(rendererIndex, groups);
      return this;
    }

    /**
     * Clears all track selection overrides for the specified renderer.
     *
     * @param rendererIndex The renderer index.
     * @return This builder.
     * @deprecated Use {@link TrackSelectionParameters.Builder#clearOverridesOfType(int)}.
     */
    @SuppressWarnings("deprecation") // Intentionally returning deprecated type
    @CanIgnoreReturnValue
    @Deprecated
    public ParametersBuilder clearSelectionOverrides(int rendererIndex) {
      delegate.clearSelectionOverrides(rendererIndex);
      return this;
    }

    /**
     * Clears all track selection overrides for all renderers.
     *
     * @return This builder.
     * @deprecated Use {@link TrackSelectionParameters.Builder#clearOverrides()}.
     */
    @SuppressWarnings("deprecation") // Intentionally returning deprecated type
    @CanIgnoreReturnValue
    @Deprecated
    public ParametersBuilder clearSelectionOverrides() {
      delegate.clearSelectionOverrides();
      return this;
    }

    /** Builds a {@link Parameters} instance with the selected values. */
    @Override
    public Parameters build() {
      return delegate.build();
    }
  }

  /**
   * Extends {@link Parameters} by adding fields that are specific to {@link DefaultTrackSelector}.
   */
  public static final class Parameters extends TrackSelectionParameters {

    /**
     * A builder for {@link Parameters}. See the {@link Parameters} documentation for explanations
     * of the parameters that can be configured using this builder.
     */
    public static final class Builder extends TrackSelectionParameters.Builder {

      // Video
      private boolean exceedVideoConstraintsIfNecessary;
      private boolean allowVideoMixedMimeTypeAdaptiveness;
      private boolean allowVideoNonSeamlessAdaptiveness;
      private boolean allowVideoMixedDecoderSupportAdaptiveness;
      // Audio
      private boolean exceedAudioConstraintsIfNecessary;
      private boolean allowAudioMixedMimeTypeAdaptiveness;
      private boolean allowAudioMixedSampleRateAdaptiveness;
      private boolean allowAudioMixedChannelCountAdaptiveness;
      private boolean allowAudioMixedDecoderSupportAdaptiveness;
      private boolean allowAudioNonSeamlessAdaptiveness;
      private boolean constrainAudioChannelCountToDeviceCapabilities;
      // General
      private boolean exceedRendererCapabilitiesIfNecessary;
      private boolean tunnelingEnabled;
      private boolean allowMultipleAdaptiveSelections;
      private boolean allowInvalidateSelectionsOnRendererCapabilitiesChange;
      // Overrides
      private final SparseArray<Map<TrackGroupArray, @NullableType SelectionOverride>>
          selectionOverrides;
      private final SparseBooleanArray rendererDisabledFlags;

      /**
       * @deprecated {@link Context} constraints will not be set using this constructor. Use {@link
       *     #Builder(Context)} instead.
       */
      @Deprecated
      @SuppressWarnings({"deprecation"})
      public Builder() {
        super();
        selectionOverrides = new SparseArray<>();
        rendererDisabledFlags = new SparseBooleanArray();
        init();
      }

      /**
       * Creates a builder with default initial values.
       *
       * @param context Any context.
       */
      public Builder(Context context) {
        super(context);
        selectionOverrides = new SparseArray<>();
        rendererDisabledFlags = new SparseBooleanArray();
        init();
      }

      /**
       * @param initialValues The {@link Parameters} from which the initial values of the builder
       *     are obtained.
       */
      private Builder(Parameters initialValues) {
        super(initialValues);
        // Video
        exceedVideoConstraintsIfNecessary = initialValues.exceedVideoConstraintsIfNecessary;
        allowVideoMixedMimeTypeAdaptiveness = initialValues.allowVideoMixedMimeTypeAdaptiveness;
        allowVideoNonSeamlessAdaptiveness = initialValues.allowVideoNonSeamlessAdaptiveness;
        allowVideoMixedDecoderSupportAdaptiveness =
            initialValues.allowVideoMixedDecoderSupportAdaptiveness;
        // Audio
        exceedAudioConstraintsIfNecessary = initialValues.exceedAudioConstraintsIfNecessary;
        allowAudioMixedMimeTypeAdaptiveness = initialValues.allowAudioMixedMimeTypeAdaptiveness;
        allowAudioMixedSampleRateAdaptiveness = initialValues.allowAudioMixedSampleRateAdaptiveness;
        allowAudioMixedChannelCountAdaptiveness =
            initialValues.allowAudioMixedChannelCountAdaptiveness;
        allowAudioMixedDecoderSupportAdaptiveness =
            initialValues.allowAudioMixedDecoderSupportAdaptiveness;
        allowAudioNonSeamlessAdaptiveness = initialValues.allowAudioNonSeamlessAdaptiveness;
        constrainAudioChannelCountToDeviceCapabilities =
            initialValues.constrainAudioChannelCountToDeviceCapabilities;
        // General
        exceedRendererCapabilitiesIfNecessary = initialValues.exceedRendererCapabilitiesIfNecessary;
        tunnelingEnabled = initialValues.tunnelingEnabled;
        allowMultipleAdaptiveSelections = initialValues.allowMultipleAdaptiveSelections;
        allowInvalidateSelectionsOnRendererCapabilitiesChange =
            initialValues.allowInvalidateSelectionsOnRendererCapabilitiesChange;
        // Overrides
        selectionOverrides = cloneSelectionOverrides(initialValues.selectionOverrides);
        rendererDisabledFlags = initialValues.rendererDisabledFlags.clone();
      }

      @SuppressWarnings("method.invocation") // Only setter are invoked.
      private Builder(Bundle bundle) {
        super(bundle);
        init();
        Parameters defaultValue = Parameters.DEFAULT_WITHOUT_CONTEXT;
        // Video
        setExceedVideoConstraintsIfNecessary(
            bundle.getBoolean(
                Parameters.FIELD_EXCEED_VIDEO_CONSTRAINTS_IF_NECESSARY,
                defaultValue.exceedVideoConstraintsIfNecessary));
        setAllowVideoMixedMimeTypeAdaptiveness(
            bundle.getBoolean(
                Parameters.FIELD_ALLOW_VIDEO_MIXED_MIME_TYPE_ADAPTIVENESS,
                defaultValue.allowVideoMixedMimeTypeAdaptiveness));
        setAllowVideoNonSeamlessAdaptiveness(
            bundle.getBoolean(
                Parameters.FIELD_ALLOW_VIDEO_NON_SEAMLESS_ADAPTIVENESS,
                defaultValue.allowVideoNonSeamlessAdaptiveness));
        setAllowVideoMixedDecoderSupportAdaptiveness(
            bundle.getBoolean(
                Parameters.FIELD_ALLOW_VIDEO_MIXED_DECODER_SUPPORT_ADAPTIVENESS,
                defaultValue.allowVideoMixedDecoderSupportAdaptiveness));
        // Audio
        setExceedAudioConstraintsIfNecessary(
            bundle.getBoolean(
                Parameters.FIELD_EXCEED_AUDIO_CONSTRAINTS_IF_NECESSARY,
                defaultValue.exceedAudioConstraintsIfNecessary));
        setAllowAudioMixedMimeTypeAdaptiveness(
            bundle.getBoolean(
                Parameters.FIELD_ALLOW_AUDIO_MIXED_MIME_TYPE_ADAPTIVENESS,
                defaultValue.allowAudioMixedMimeTypeAdaptiveness));
        setAllowAudioMixedSampleRateAdaptiveness(
            bundle.getBoolean(
                Parameters.FIELD_ALLOW_AUDIO_MIXED_SAMPLE_RATE_ADAPTIVENESS,
                defaultValue.allowAudioMixedSampleRateAdaptiveness));
        setAllowAudioMixedChannelCountAdaptiveness(
            bundle.getBoolean(
                Parameters.FIELD_ALLOW_AUDIO_MIXED_CHANNEL_COUNT_ADAPTIVENESS,
                defaultValue.allowAudioMixedChannelCountAdaptiveness));
        setAllowAudioMixedDecoderSupportAdaptiveness(
            bundle.getBoolean(
                Parameters.FIELD_ALLOW_AUDIO_MIXED_DECODER_SUPPORT_ADAPTIVENESS,
                defaultValue.allowAudioMixedDecoderSupportAdaptiveness));
        setAllowAudioNonSeamlessAdaptiveness(
            bundle.getBoolean(
                Parameters.FIELD_ALLOW_AUDIO_NON_SEAMLESS_ADAPTIVENESS,
                defaultValue.allowAudioNonSeamlessAdaptiveness));
        setConstrainAudioChannelCountToDeviceCapabilities(
            bundle.getBoolean(
                Parameters.FIELD_CONSTRAIN_AUDIO_CHANNEL_COUNT_TO_DEVICE_CAPABILITIES,
                defaultValue.constrainAudioChannelCountToDeviceCapabilities));
        // General
        setExceedRendererCapabilitiesIfNecessary(
            bundle.getBoolean(
                Parameters.FIELD_EXCEED_RENDERER_CAPABILITIES_IF_NECESSARY,
                defaultValue.exceedRendererCapabilitiesIfNecessary));
        setTunnelingEnabled(
            bundle.getBoolean(Parameters.FIELD_TUNNELING_ENABLED, defaultValue.tunnelingEnabled));
        setAllowMultipleAdaptiveSelections(
            bundle.getBoolean(
                Parameters.FIELD_ALLOW_MULTIPLE_ADAPTIVE_SELECTIONS,
                defaultValue.allowMultipleAdaptiveSelections));
        setAllowInvalidateSelectionsOnRendererCapabilitiesChange(
            bundle.getBoolean(
                Parameters.FIELD_ALLOW_INVALIDATE_SELECTIONS_ON_RENDERER_CAPABILITIES_CHANGE,
                defaultValue.allowInvalidateSelectionsOnRendererCapabilitiesChange));
        // Overrides
        selectionOverrides = new SparseArray<>();
        setSelectionOverridesFromBundle(bundle);
        rendererDisabledFlags =
            makeSparseBooleanArrayFromTrueKeys(
                bundle.getIntArray(Parameters.FIELD_RENDERER_DISABLED_INDICES));
      }

      @CanIgnoreReturnValue
      @Override
      protected Builder set(TrackSelectionParameters parameters) {
        super.set(parameters);
        return this;
      }

      // Video

      @CanIgnoreReturnValue
      @Override
      public Builder setMaxVideoSizeSd() {
        super.setMaxVideoSizeSd();
        return this;
      }

      @CanIgnoreReturnValue
      @Override
      public Builder clearVideoSizeConstraints() {
        super.clearVideoSizeConstraints();
        return this;
      }

      @CanIgnoreReturnValue
      @Override
      public Builder setMaxVideoSize(int maxVideoWidth, int maxVideoHeight) {
        super.setMaxVideoSize(maxVideoWidth, maxVideoHeight);
        return this;
      }

      @CanIgnoreReturnValue
      @Override
      public Builder setMaxVideoFrameRate(int maxVideoFrameRate) {
        super.setMaxVideoFrameRate(maxVideoFrameRate);
        return this;
      }

      @CanIgnoreReturnValue
      @Override
      public Builder setMaxVideoBitrate(int maxVideoBitrate) {
        super.setMaxVideoBitrate(maxVideoBitrate);
        return this;
      }

      @CanIgnoreReturnValue
      @Override
      public Builder setMinVideoSize(int minVideoWidth, int minVideoHeight) {
        super.setMinVideoSize(minVideoWidth, minVideoHeight);
        return this;
      }

      @CanIgnoreReturnValue
      @Override
      public Builder setMinVideoFrameRate(int minVideoFrameRate) {
        super.setMinVideoFrameRate(minVideoFrameRate);
        return this;
      }

      @CanIgnoreReturnValue
      @Override
      public Builder setMinVideoBitrate(int minVideoBitrate) {
        super.setMinVideoBitrate(minVideoBitrate);
        return this;
      }

      /**
       * Sets whether to exceed the {@link #setMaxVideoBitrate}, {@link #setMaxVideoSize(int, int)}
       * and {@link #setMaxVideoFrameRate} constraints when no selection can be made otherwise.
       *
       * @param exceedVideoConstraintsIfNecessary Whether to exceed video constraints when no
       *     selection can be made otherwise.
       * @return This builder.
       */
      @CanIgnoreReturnValue
      public Builder setExceedVideoConstraintsIfNecessary(
          boolean exceedVideoConstraintsIfNecessary) {
        this.exceedVideoConstraintsIfNecessary = exceedVideoConstraintsIfNecessary;
        return this;
      }

      /**
       * Sets whether to allow adaptive video selections containing mixed MIME types.
       *
       * <p>Adaptations between different MIME types may not be completely seamless, in which case
       * {@link #setAllowVideoNonSeamlessAdaptiveness(boolean)} also needs to be {@code true} for
       * mixed MIME type selections to be made.
       *
       * @param allowVideoMixedMimeTypeAdaptiveness Whether to allow adaptive video selections
       *     containing mixed MIME types.
       * @return This builder.
       */
      @CanIgnoreReturnValue
      public Builder setAllowVideoMixedMimeTypeAdaptiveness(
          boolean allowVideoMixedMimeTypeAdaptiveness) {
        this.allowVideoMixedMimeTypeAdaptiveness = allowVideoMixedMimeTypeAdaptiveness;
        return this;
      }

      /**
       * Sets whether to allow adaptive video selections where adaptation may not be completely
       * seamless.
       *
       * @param allowVideoNonSeamlessAdaptiveness Whether to allow adaptive video selections where
       *     adaptation may not be completely seamless.
       * @return This builder.
       */
      @CanIgnoreReturnValue
      public Builder setAllowVideoNonSeamlessAdaptiveness(
          boolean allowVideoNonSeamlessAdaptiveness) {
        this.allowVideoNonSeamlessAdaptiveness = allowVideoNonSeamlessAdaptiveness;
        return this;
      }

      /**
       * Sets whether to allow adaptive video selections with mixed levels of {@link
       * RendererCapabilities.DecoderSupport} and {@link
       * RendererCapabilities.HardwareAccelerationSupport}.
       *
       * @param allowVideoMixedDecoderSupportAdaptiveness Whether to allow adaptive video selections
       *     with mixed levels of decoder and hardware acceleration support.
       * @return This builder.
       */
      @CanIgnoreReturnValue
      public Builder setAllowVideoMixedDecoderSupportAdaptiveness(
          boolean allowVideoMixedDecoderSupportAdaptiveness) {
        this.allowVideoMixedDecoderSupportAdaptiveness = allowVideoMixedDecoderSupportAdaptiveness;
        return this;
      }

      @CanIgnoreReturnValue
      @Override
      public Builder setViewportSizeToPhysicalDisplaySize(
          Context context, boolean viewportOrientationMayChange) {
        super.setViewportSizeToPhysicalDisplaySize(context, viewportOrientationMayChange);
        return this;
      }

      @CanIgnoreReturnValue
      @Override
      public Builder clearViewportSizeConstraints() {
        super.clearViewportSizeConstraints();
        return this;
      }

      @CanIgnoreReturnValue
      @Override
      public Builder setViewportSize(
          int viewportWidth, int viewportHeight, boolean viewportOrientationMayChange) {
        super.setViewportSize(viewportWidth, viewportHeight, viewportOrientationMayChange);
        return this;
      }

      @CanIgnoreReturnValue
      @Override
      public Builder setPreferredVideoMimeType(@Nullable String mimeType) {
        super.setPreferredVideoMimeType(mimeType);
        return this;
      }

      @CanIgnoreReturnValue
      @Override
      public Builder setPreferredVideoMimeTypes(String... mimeTypes) {
        super.setPreferredVideoMimeTypes(mimeTypes);
        return this;
      }

      @CanIgnoreReturnValue
      @Override
      public Builder setPreferredVideoLanguage(@Nullable String preferredVideoLanguage) {
        super.setPreferredVideoLanguage(preferredVideoLanguage);
        return this;
      }

      @CanIgnoreReturnValue
      @Override
      public Builder setPreferredVideoLanguages(String... preferredVideoLanguages) {
        super.setPreferredVideoLanguages(preferredVideoLanguages);
        return this;
      }

      @CanIgnoreReturnValue
      @Override
      public Builder setPreferredVideoRoleFlags(@RoleFlags int preferredVideoRoleFlags) {
        super.setPreferredVideoRoleFlags(preferredVideoRoleFlags);
        return this;
      }

      // Audio

      @CanIgnoreReturnValue
      @Override
      public Builder setPreferredAudioLanguage(@Nullable String preferredAudioLanguage) {
        super.setPreferredAudioLanguage(preferredAudioLanguage);
        return this;
      }

      @CanIgnoreReturnValue
      @Override
      public Builder setPreferredAudioLanguages(String... preferredAudioLanguages) {
        super.setPreferredAudioLanguages(preferredAudioLanguages);
        return this;
      }

      @CanIgnoreReturnValue
      @Override
      public Builder setPreferredAudioRoleFlags(@C.RoleFlags int preferredAudioRoleFlags) {
        super.setPreferredAudioRoleFlags(preferredAudioRoleFlags);
        return this;
      }

      @CanIgnoreReturnValue
      @Override
      public Builder setMaxAudioChannelCount(int maxAudioChannelCount) {
        super.setMaxAudioChannelCount(maxAudioChannelCount);
        return this;
      }

      @CanIgnoreReturnValue
      @Override
      public Builder setMaxAudioBitrate(int maxAudioBitrate) {
        super.setMaxAudioBitrate(maxAudioBitrate);
        return this;
      }

      /**
       * Sets whether to exceed the {@link #setMaxAudioChannelCount(int)} and {@link
       * #setMaxAudioBitrate(int)} constraints when no selection can be made otherwise.
       *
       * @param exceedAudioConstraintsIfNecessary Whether to exceed audio constraints when no
       *     selection can be made otherwise.
       * @return This builder.
       */
      @CanIgnoreReturnValue
      public Builder setExceedAudioConstraintsIfNecessary(
          boolean exceedAudioConstraintsIfNecessary) {
        this.exceedAudioConstraintsIfNecessary = exceedAudioConstraintsIfNecessary;
        return this;
      }

      /**
       * Sets whether to allow adaptive audio selections containing mixed MIME types.
       *
       * <p>Adaptations between different MIME types may not be completely seamless, in which case
       * {@link #setAllowAudioNonSeamlessAdaptiveness(boolean)} also needs to be {@code true} for
       * mixed MIME type selections to be made.
       *
       * @param allowAudioMixedMimeTypeAdaptiveness Whether to allow adaptive audio selections
       *     containing mixed MIME types.
       * @return This builder.
       */
      @CanIgnoreReturnValue
      public Builder setAllowAudioMixedMimeTypeAdaptiveness(
          boolean allowAudioMixedMimeTypeAdaptiveness) {
        this.allowAudioMixedMimeTypeAdaptiveness = allowAudioMixedMimeTypeAdaptiveness;
        return this;
      }

      /**
       * Sets whether to allow adaptive audio selections containing mixed sample rates.
       *
       * <p>Adaptations between different sample rates may not be completely seamless.
       *
       * @param allowAudioMixedSampleRateAdaptiveness Whether to allow adaptive audio selections
       *     containing mixed sample rates.
       * @return This builder.
       */
      @CanIgnoreReturnValue
      public Builder setAllowAudioMixedSampleRateAdaptiveness(
          boolean allowAudioMixedSampleRateAdaptiveness) {
        this.allowAudioMixedSampleRateAdaptiveness = allowAudioMixedSampleRateAdaptiveness;
        return this;
      }

      /**
       * Sets whether to allow adaptive audio selections containing mixed channel counts.
       *
       * <p>Adaptations between different channel counts may not be completely seamless.
       *
       * @param allowAudioMixedChannelCountAdaptiveness Whether to allow adaptive audio selections
       *     containing mixed channel counts.
       * @return This builder.
       */
      @CanIgnoreReturnValue
      public Builder setAllowAudioMixedChannelCountAdaptiveness(
          boolean allowAudioMixedChannelCountAdaptiveness) {
        this.allowAudioMixedChannelCountAdaptiveness = allowAudioMixedChannelCountAdaptiveness;
        return this;
      }

      /**
       * Sets whether to allow adaptive audio selections with mixed levels of {@link
       * RendererCapabilities.DecoderSupport} and {@link
       * RendererCapabilities.HardwareAccelerationSupport}.
       *
       * @param allowAudioMixedDecoderSupportAdaptiveness Whether to allow adaptive audio selections
       *     with mixed levels of decoder and hardware acceleration support.
       * @return This builder.
       */
      @CanIgnoreReturnValue
      public Builder setAllowAudioMixedDecoderSupportAdaptiveness(
          boolean allowAudioMixedDecoderSupportAdaptiveness) {
        this.allowAudioMixedDecoderSupportAdaptiveness = allowAudioMixedDecoderSupportAdaptiveness;
        return this;
      }

      @CanIgnoreReturnValue
      @Override
      public Builder setPreferredAudioMimeType(@Nullable String mimeType) {
        super.setPreferredAudioMimeType(mimeType);
        return this;
      }

      @CanIgnoreReturnValue
      @Override
      public Builder setPreferredAudioMimeTypes(String... mimeTypes) {
        super.setPreferredAudioMimeTypes(mimeTypes);
        return this;
      }

      @CanIgnoreReturnValue
      @Override
      public Builder setAudioOffloadPreferences(AudioOffloadPreferences audioOffloadPreferences) {
        super.setAudioOffloadPreferences(audioOffloadPreferences);
        return this;
      }

      /**
       * Sets whether to allow adaptive audio selections where adaptation may not be completely
       * seamless.
       *
       * @param allowAudioNonSeamlessAdaptiveness Whether to allow adaptive audio selections where
       *     adaptation may not be completely seamless.
       * @return This builder.
       */
      @CanIgnoreReturnValue
      public Builder setAllowAudioNonSeamlessAdaptiveness(
          boolean allowAudioNonSeamlessAdaptiveness) {
        this.allowAudioNonSeamlessAdaptiveness = allowAudioNonSeamlessAdaptiveness;
        return this;
      }

      /**
       * Whether to only select audio tracks with channel counts that don't exceed the device's
       * output capabilities. The default value is {@code true}.
       *
       * <p>When enabled, the track selector will prefer stereo/mono audio tracks over multichannel
       * if the audio cannot be spatialized or the device is outputting stereo audio. For example,
       * on a mobile device that outputs non-spatialized audio to its speakers. Dolby surround sound
       * formats are excluded from these constraints because some Dolby decoders are known to
       * spatialize multichannel audio on Android OS versions that don't support the {@link
       * Spatializer} API.
       *
       * <p>For devices with Android 12L+ that support {@linkplain Spatializer audio
       * spatialization}, when this is enabled the track selector will trigger a new track selection
       * everytime a change in {@linkplain Spatializer.OnSpatializerStateChangedListener
       * spatialization properties} is detected.
       *
       * <p>The constraints do not apply on devices with <a
       * href="https://developer.android.com/guide/topics/resources/providing-resources#UiModeQualifier">{@code
       * television} UI mode</a>.
       *
       * <p>The constraints do not apply when the track selector is created without a reference to a
       * {@link Context} via the deprecated {@link
       * DefaultTrackSelector#DefaultTrackSelector(TrackSelectionParameters,
       * ExoTrackSelection.Factory)} constructor.
       */
      @CanIgnoreReturnValue
      public Builder setConstrainAudioChannelCountToDeviceCapabilities(boolean enabled) {
        constrainAudioChannelCountToDeviceCapabilities = enabled;
        return this;
      }

      // Text

      @CanIgnoreReturnValue
      @Override
      public Builder setPreferredTextLanguageAndRoleFlagsToCaptioningManagerSettings(
          Context context) {
        super.setPreferredTextLanguageAndRoleFlagsToCaptioningManagerSettings(context);
        return this;
      }

      @CanIgnoreReturnValue
      @Override
      public Builder setPreferredTextLanguage(@Nullable String preferredTextLanguage) {
        super.setPreferredTextLanguage(preferredTextLanguage);
        return this;
      }

      @CanIgnoreReturnValue
      @Override
      public Builder setPreferredTextLanguages(String... preferredTextLanguages) {
        super.setPreferredTextLanguages(preferredTextLanguages);
        return this;
      }

      @CanIgnoreReturnValue
      @Override
      public Builder setPreferredTextRoleFlags(@C.RoleFlags int preferredTextRoleFlags) {
        super.setPreferredTextRoleFlags(preferredTextRoleFlags);
        return this;
      }

      @CanIgnoreReturnValue
      @Override
      public Builder setIgnoredTextSelectionFlags(@C.SelectionFlags int ignoredTextSelectionFlags) {
        super.setIgnoredTextSelectionFlags(ignoredTextSelectionFlags);
        return this;
      }

      @CanIgnoreReturnValue
      @Override
      public Builder setSelectUndeterminedTextLanguage(boolean selectUndeterminedTextLanguage) {
        super.setSelectUndeterminedTextLanguage(selectUndeterminedTextLanguage);
        return this;
      }

      /**
       * @deprecated Use {@link #setIgnoredTextSelectionFlags}.
       */
      @CanIgnoreReturnValue
      @Deprecated
      public Builder setDisabledTextTrackSelectionFlags(
          @C.SelectionFlags int disabledTextTrackSelectionFlags) {
        return setIgnoredTextSelectionFlags(disabledTextTrackSelectionFlags);
      }

      // Image

      @CanIgnoreReturnValue
      @Override
      public Builder setPrioritizeImageOverVideoEnabled(boolean isPrioritizeImageOverVideoEnabled) {
        super.setPrioritizeImageOverVideoEnabled(isPrioritizeImageOverVideoEnabled);
        return this;
      }

      // General

      @CanIgnoreReturnValue
      @Override
      public Builder setForceLowestBitrate(boolean forceLowestBitrate) {
        super.setForceLowestBitrate(forceLowestBitrate);
        return this;
      }

      @CanIgnoreReturnValue
      @Override
      public Builder setForceHighestSupportedBitrate(boolean forceHighestSupportedBitrate) {
        super.setForceHighestSupportedBitrate(forceHighestSupportedBitrate);
        return this;
      }

      /**
       * Sets whether to allow to invalidate selections on renderer capabilities change.
       *
       * @param allowInvalidateSelectionsOnRendererCapabilitiesChange Whether to allow to invalidate
       *     selections.
       * @return This builder.
       */
      @CanIgnoreReturnValue
      public Builder setAllowInvalidateSelectionsOnRendererCapabilitiesChange(
          boolean allowInvalidateSelectionsOnRendererCapabilitiesChange) {
        this.allowInvalidateSelectionsOnRendererCapabilitiesChange =
            allowInvalidateSelectionsOnRendererCapabilitiesChange;
        return this;
      }

      @CanIgnoreReturnValue
      @Override
      public Builder addOverride(TrackSelectionOverride override) {
        super.addOverride(override);
        return this;
      }

      @CanIgnoreReturnValue
      @Override
      public Builder clearOverride(TrackGroup trackGroup) {
        super.clearOverride(trackGroup);
        return this;
      }

      @CanIgnoreReturnValue
      @Override
      public Builder setOverrideForType(TrackSelectionOverride override) {
        super.setOverrideForType(override);
        return this;
      }

      @CanIgnoreReturnValue
      @Override
      public Builder clearOverridesOfType(@C.TrackType int trackType) {
        super.clearOverridesOfType(trackType);
        return this;
      }

      @CanIgnoreReturnValue
      @Override
      public Builder clearOverrides() {
        super.clearOverrides();
        return this;
      }

      /**
       * @deprecated Use {@link #setTrackTypeDisabled(int, boolean)}.
       */
      @CanIgnoreReturnValue
      @Override
      @Deprecated
      @SuppressWarnings("deprecation")
      public Builder setDisabledTrackTypes(Set<@C.TrackType Integer> disabledTrackTypes) {
        super.setDisabledTrackTypes(disabledTrackTypes);
        return this;
      }

      @CanIgnoreReturnValue
      @Override
      public Builder setTrackTypeDisabled(@C.TrackType int trackType, boolean disabled) {
        super.setTrackTypeDisabled(trackType, disabled);
        return this;
      }

      /**
       * Sets whether to exceed renderer capabilities when no selection can be made otherwise.
       *
       * <p>This parameter applies when all of the tracks available for a renderer exceed the
       * renderer's reported capabilities. If the parameter is {@code true} then the lowest quality
       * track will still be selected. Playback may succeed if the renderer has under-reported its
       * true capabilities. If {@code false} then no track will be selected.
       *
       * @param exceedRendererCapabilitiesIfNecessary Whether to exceed renderer capabilities when
       *     no selection can be made otherwise.
       * @return This builder.
       */
      @CanIgnoreReturnValue
      public Builder setExceedRendererCapabilitiesIfNecessary(
          boolean exceedRendererCapabilitiesIfNecessary) {
        this.exceedRendererCapabilitiesIfNecessary = exceedRendererCapabilitiesIfNecessary;
        return this;
      }

      /**
       * Sets whether to enable tunneling if possible. Tunneling will only be enabled if it's
       * supported by the audio and video renderers for the selected tracks.
       *
       * <p>Tunneling is known to have many device specific issues and limitations. Manual testing
       * is strongly recommended to check that the media plays correctly when this option is
       * enabled. See:
       *
       * <ul>
       *   <li><a href="https://github.com/google/ExoPlayer/issues/9661">google/ExoPlayer#9661</a>
       *   <li><a href="https://github.com/google/ExoPlayer/issues/9133">google/ExoPlayer#9133</a>
       *   <li><a href="https://github.com/google/ExoPlayer/issues/9317">google/ExoPlayer#9317</a>
       *   <li><a href="https://github.com/google/ExoPlayer/issues/9502">google/ExoPlayer#9502</a>
       * </ul>
       *
       * @param tunnelingEnabled Whether to enable tunneling if possible.
       * @return This builder.
       */
      @CanIgnoreReturnValue
      public Builder setTunnelingEnabled(boolean tunnelingEnabled) {
        this.tunnelingEnabled = tunnelingEnabled;
        return this;
      }

      /**
       * Sets whether multiple adaptive selections with more than one track are allowed.
       *
       * @param allowMultipleAdaptiveSelections Whether multiple adaptive selections are allowed.
       * @return This builder.
       */
      @CanIgnoreReturnValue
      public Builder setAllowMultipleAdaptiveSelections(boolean allowMultipleAdaptiveSelections) {
        this.allowMultipleAdaptiveSelections = allowMultipleAdaptiveSelections;
        return this;
      }

      // Overrides

      /**
       * Sets whether the renderer at the specified index is disabled. Disabling a renderer prevents
       * the selector from selecting any tracks for it.
       *
       * @param rendererIndex The renderer index.
       * @param disabled Whether the renderer is disabled.
       * @return This builder.
       */
      @CanIgnoreReturnValue
      public Builder setRendererDisabled(int rendererIndex, boolean disabled) {
        if (rendererDisabledFlags.get(rendererIndex) == disabled) {
          // The disabled flag is unchanged.
          return this;
        }
        // Only true values are placed in the array to make it easier to check for equality.
        if (disabled) {
          rendererDisabledFlags.put(rendererIndex, true);
        } else {
          rendererDisabledFlags.delete(rendererIndex);
        }
        return this;
      }

      /**
       * Overrides the track selection for the renderer at the specified index.
       *
       * <p>When the {@link TrackGroupArray} mapped to the renderer matches the one provided, the
       * override is applied. When the {@link TrackGroupArray} does not match, the override has no
       * effect. The override replaces any previous override for the specified {@link
       * TrackGroupArray} for the specified {@link Renderer}.
       *
       * <p>Passing a {@code null} override will cause the renderer to be disabled when the {@link
       * TrackGroupArray} mapped to it matches the one provided. When the {@link TrackGroupArray}
       * does not match a {@code null} override has no effect. Hence a {@code null} override differs
       * from disabling the renderer using {@link #setRendererDisabled(int, boolean)} because the
       * renderer is disabled conditionally on the {@link TrackGroupArray} mapped to it, where-as
       * {@link #setRendererDisabled(int, boolean)} disables the renderer unconditionally.
       *
       * <p>To remove overrides use {@link #clearSelectionOverride(int, TrackGroupArray)}, {@link
       * #clearSelectionOverrides(int)} or {@link #clearSelectionOverrides()}.
       *
       * @param rendererIndex The renderer index.
       * @param groups The {@link TrackGroupArray} for which the override should be applied.
       * @param override The override.
       * @return This builder.
       * @deprecated Use {@link
       *     TrackSelectionParameters.Builder#addOverride(TrackSelectionOverride)}.
       */
      @CanIgnoreReturnValue
      @Deprecated
      public Builder setSelectionOverride(
          int rendererIndex, TrackGroupArray groups, @Nullable SelectionOverride override) {
        Map<TrackGroupArray, @NullableType SelectionOverride> overrides =
            selectionOverrides.get(rendererIndex);
        if (overrides == null) {
          overrides = new HashMap<>();
          selectionOverrides.put(rendererIndex, overrides);
        }
        if (overrides.containsKey(groups) && Util.areEqual(overrides.get(groups), override)) {
          // The override is unchanged.
          return this;
        }
        overrides.put(groups, override);
        return this;
      }

      /**
       * Clears a track selection override for the specified renderer and {@link TrackGroupArray}.
       *
       * @param rendererIndex The renderer index.
       * @param groups The {@link TrackGroupArray} for which the override should be cleared.
       * @return This builder.
       * @deprecated Use {@link TrackSelectionParameters.Builder#clearOverride(TrackGroup)}.
       */
      @CanIgnoreReturnValue
      @Deprecated
      public Builder clearSelectionOverride(int rendererIndex, TrackGroupArray groups) {
        Map<TrackGroupArray, @NullableType SelectionOverride> overrides =
            selectionOverrides.get(rendererIndex);
        if (overrides == null || !overrides.containsKey(groups)) {
          // Nothing to clear.
          return this;
        }
        overrides.remove(groups);
        if (overrides.isEmpty()) {
          selectionOverrides.remove(rendererIndex);
        }
        return this;
      }

      /**
       * Clears all track selection overrides for the specified renderer.
       *
       * @param rendererIndex The renderer index.
       * @return This builder.
       * @deprecated Use {@link TrackSelectionParameters.Builder#clearOverridesOfType(int)}.
       */
      @CanIgnoreReturnValue
      @Deprecated
      public Builder clearSelectionOverrides(int rendererIndex) {
        Map<TrackGroupArray, @NullableType SelectionOverride> overrides =
            selectionOverrides.get(rendererIndex);
        if (overrides == null || overrides.isEmpty()) {
          // Nothing to clear.
          return this;
        }
        selectionOverrides.remove(rendererIndex);
        return this;
      }

      /**
       * Clears all track selection overrides for all renderers.
       *
       * @return This builder.
       * @deprecated Use {@link TrackSelectionParameters.Builder#clearOverrides()}.
       */
      @CanIgnoreReturnValue
      @Deprecated
      public Builder clearSelectionOverrides() {
        if (selectionOverrides.size() == 0) {
          // Nothing to clear.
          return this;
        }
        selectionOverrides.clear();
        return this;
      }

      /** Builds a {@link Parameters} instance with the selected values. */
      @Override
      public Parameters build() {
        return new Parameters(this);
      }

      private void init(Builder this) {
        // Video
        exceedVideoConstraintsIfNecessary = true;
        allowVideoMixedMimeTypeAdaptiveness = false;
        allowVideoNonSeamlessAdaptiveness = true;
        allowVideoMixedDecoderSupportAdaptiveness = false;
        // Audio
        exceedAudioConstraintsIfNecessary = true;
        allowAudioMixedMimeTypeAdaptiveness = false;
        allowAudioMixedSampleRateAdaptiveness = false;
        allowAudioMixedChannelCountAdaptiveness = false;
        allowAudioMixedDecoderSupportAdaptiveness = false;
        allowAudioNonSeamlessAdaptiveness = true;
        constrainAudioChannelCountToDeviceCapabilities = true;
        // General
        exceedRendererCapabilitiesIfNecessary = true;
        tunnelingEnabled = false;
        allowMultipleAdaptiveSelections = true;
        allowInvalidateSelectionsOnRendererCapabilitiesChange = false;
      }

      private static SparseArray<Map<TrackGroupArray, @NullableType SelectionOverride>>
          cloneSelectionOverrides(
              SparseArray<Map<TrackGroupArray, @NullableType SelectionOverride>>
                  selectionOverrides) {
        SparseArray<Map<TrackGroupArray, @NullableType SelectionOverride>> clone =
            new SparseArray<>();
        for (int i = 0; i < selectionOverrides.size(); i++) {
          clone.put(selectionOverrides.keyAt(i), new HashMap<>(selectionOverrides.valueAt(i)));
        }
        return clone;
      }

      @SuppressWarnings("deprecation") // Filling deprecated field from Bundle
      private void setSelectionOverridesFromBundle(Bundle bundle) {
        @Nullable
        int[] rendererIndices =
            bundle.getIntArray(Parameters.FIELD_SELECTION_OVERRIDES_RENDERER_INDICES);
        @Nullable
        ArrayList<Bundle> trackGroupArrayBundles =
            bundle.getParcelableArrayList(Parameters.FIELD_SELECTION_OVERRIDES_TRACK_GROUP_ARRAYS);
        List<TrackGroupArray> trackGroupArrays =
            trackGroupArrayBundles == null
                ? ImmutableList.of()
                : BundleCollectionUtil.fromBundleList(
                    TrackGroupArray::fromBundle, trackGroupArrayBundles);
        @Nullable
        SparseArray<Bundle> selectionOverrideBundles =
            bundle.getSparseParcelableArray(Parameters.FIELD_SELECTION_OVERRIDES);
        SparseArray<SelectionOverride> selectionOverrides =
            selectionOverrideBundles == null
                ? new SparseArray<>()
                : BundleCollectionUtil.fromBundleSparseArray(
                    SelectionOverride::fromBundle, selectionOverrideBundles);

        if (rendererIndices == null || rendererIndices.length != trackGroupArrays.size()) {
          return; // Incorrect format, ignore all overrides.
        }
        for (int i = 0; i < rendererIndices.length; i++) {
          int rendererIndex = rendererIndices[i];
          TrackGroupArray groups = trackGroupArrays.get(i);
          @Nullable SelectionOverride selectionOverride = selectionOverrides.get(i);
          setSelectionOverride(rendererIndex, groups, selectionOverride);
        }
      }

      private SparseBooleanArray makeSparseBooleanArrayFromTrueKeys(@Nullable int[] trueKeys) {
        if (trueKeys == null) {
          return new SparseBooleanArray();
        }
        SparseBooleanArray sparseBooleanArray = new SparseBooleanArray(trueKeys.length);
        for (int trueKey : trueKeys) {
          sparseBooleanArray.append(trueKey, true);
        }
        return sparseBooleanArray;
      }
    }

    /**
     * An instance with default values, except those obtained from the {@link Context}.
     *
     * <p>If possible, use {@link #getDefaults(Context)} instead.
     *
     * <p>This instance will not have the following settings:
     *
     * <ul>
     *   <li>{@linkplain Builder#setViewportSizeToPhysicalDisplaySize(Context, boolean) Viewport
     *       constraints} configured for the primary display.
     *   <li>{@linkplain
     *       Builder#setPreferredTextLanguageAndRoleFlagsToCaptioningManagerSettings(Context)
     *       Preferred text language and role flags} configured to the accessibility settings of
     *       {@link android.view.accessibility.CaptioningManager}.
     * </ul>
     */
    @SuppressWarnings("deprecation")
    public static final Parameters DEFAULT_WITHOUT_CONTEXT = new Builder().build();

    /**
     * @deprecated This instance is not configured using {@link Context} constraints. Use {@link
     *     #getDefaults(Context)} instead.
     */
    @Deprecated public static final Parameters DEFAULT = DEFAULT_WITHOUT_CONTEXT;

    /** Returns an instance configured with default values. */
    public static Parameters getDefaults(Context context) {
      return new Parameters.Builder(context).build();
    }

    // Video

    /**
     * Whether to exceed the {@link #maxVideoWidth}, {@link #maxVideoHeight} and {@link
     * #maxVideoBitrate} constraints when no selection can be made otherwise. The default value is
     * {@code true}.
     */
    public final boolean exceedVideoConstraintsIfNecessary;

    /**
     * Whether to allow adaptive video selections containing mixed MIME types. Adaptations between
     * different MIME types may not be completely seamless, in which case {@link
     * #allowVideoNonSeamlessAdaptiveness} also needs to be {@code true} for mixed MIME type
     * selections to be made. The default value is {@code false}.
     */
    public final boolean allowVideoMixedMimeTypeAdaptiveness;

    /**
     * Whether to allow adaptive video selections where adaptation may not be completely seamless.
     * The default value is {@code true}.
     */
    public final boolean allowVideoNonSeamlessAdaptiveness;

    /**
     * Whether to allow adaptive video selections with mixed levels of {@link
     * RendererCapabilities.DecoderSupport} and {@link
     * RendererCapabilities.HardwareAccelerationSupport}.
     */
    public final boolean allowVideoMixedDecoderSupportAdaptiveness;

    // Audio

    /**
     * Whether to exceed the {@link #maxAudioChannelCount} and {@link #maxAudioBitrate} constraints
     * when no selection can be made otherwise. The default value is {@code true}.
     */
    public final boolean exceedAudioConstraintsIfNecessary;

    /**
     * Whether to allow adaptive audio selections containing mixed MIME types. Adaptations between
     * different MIME types may not be completely seamless, in which case {@link
     * #allowAudioNonSeamlessAdaptiveness} also needs to be {@code true} for mixed MIME type
     * selections to be made. The default value is {@code false}.
     */
    public final boolean allowAudioMixedMimeTypeAdaptiveness;

    /**
     * Whether to allow adaptive audio selections containing mixed sample rates. Adaptations between
     * different sample rates may not be completely seamless. The default value is {@code false}.
     */
    public final boolean allowAudioMixedSampleRateAdaptiveness;

    /**
     * Whether to allow adaptive audio selections containing mixed channel counts. Adaptations
     * between different channel counts may not be completely seamless. The default value is {@code
     * false}.
     */
    public final boolean allowAudioMixedChannelCountAdaptiveness;

    /**
     * Whether to allow adaptive audio selections with mixed levels of {@link
     * RendererCapabilities.DecoderSupport} and {@link
     * RendererCapabilities.HardwareAccelerationSupport}.
     */
    public final boolean allowAudioMixedDecoderSupportAdaptiveness;

    /**
     * Whether to allow adaptive audio selections where adaptation may not be completely seamless.
     * The default value is {@code true}.
     */
    public final boolean allowAudioNonSeamlessAdaptiveness;

    /**
     * Whether to constrain audio track selection so that the selected track's channel count does
     * not exceed the device's output capabilities. The default value is {@code true}.
     */
    public final boolean constrainAudioChannelCountToDeviceCapabilities;

    // General

    /**
     * Whether to exceed renderer capabilities when no selection can be made otherwise.
     *
     * <p>This parameter applies when all of the tracks available for a renderer exceed the
     * renderer's reported capabilities. If the parameter is {@code true} then the lowest quality
     * track will still be selected. Playback may succeed if the renderer has under-reported its
     * true capabilities. If {@code false} then no track will be selected. The default value is
     * {@code true}.
     */
    public final boolean exceedRendererCapabilitiesIfNecessary;

    /** Whether to enable tunneling if possible. */
    public final boolean tunnelingEnabled;

    /**
     * Whether multiple adaptive selections with more than one track are allowed. The default value
     * is {@code true}.
     *
     * <p>Note that tracks are only eligible for adaptation if they define a bitrate, the renderers
     * support the tracks and allow adaptation between them, and they are not excluded based on
     * other track selection parameters.
     */
    public final boolean allowMultipleAdaptiveSelections;

    /**
     * Whether to allow to invalidate selections on renderer capabilities change. The default value
     * is {@code false}.
     */
    public final boolean allowInvalidateSelectionsOnRendererCapabilitiesChange;

    // Overrides
    private final SparseArray<Map<TrackGroupArray, @NullableType SelectionOverride>>
        selectionOverrides;
    private final SparseBooleanArray rendererDisabledFlags;

    private Parameters(Builder builder) {
      super(builder);
      // Video
      exceedVideoConstraintsIfNecessary = builder.exceedVideoConstraintsIfNecessary;
      allowVideoMixedMimeTypeAdaptiveness = builder.allowVideoMixedMimeTypeAdaptiveness;
      allowVideoNonSeamlessAdaptiveness = builder.allowVideoNonSeamlessAdaptiveness;
      allowVideoMixedDecoderSupportAdaptiveness = builder.allowVideoMixedDecoderSupportAdaptiveness;
      // Audio
      exceedAudioConstraintsIfNecessary = builder.exceedAudioConstraintsIfNecessary;
      allowAudioMixedMimeTypeAdaptiveness = builder.allowAudioMixedMimeTypeAdaptiveness;
      allowAudioMixedSampleRateAdaptiveness = builder.allowAudioMixedSampleRateAdaptiveness;
      allowAudioMixedChannelCountAdaptiveness = builder.allowAudioMixedChannelCountAdaptiveness;
      allowAudioMixedDecoderSupportAdaptiveness = builder.allowAudioMixedDecoderSupportAdaptiveness;
      allowAudioNonSeamlessAdaptiveness = builder.allowAudioNonSeamlessAdaptiveness;
      constrainAudioChannelCountToDeviceCapabilities =
          builder.constrainAudioChannelCountToDeviceCapabilities;
      // General
      exceedRendererCapabilitiesIfNecessary = builder.exceedRendererCapabilitiesIfNecessary;
      tunnelingEnabled = builder.tunnelingEnabled;
      allowMultipleAdaptiveSelections = builder.allowMultipleAdaptiveSelections;
      allowInvalidateSelectionsOnRendererCapabilitiesChange =
          builder.allowInvalidateSelectionsOnRendererCapabilitiesChange;
      // Overrides
      selectionOverrides = builder.selectionOverrides;
      rendererDisabledFlags = builder.rendererDisabledFlags;
    }

    /**
     * Returns whether the renderer is disabled.
     *
     * @param rendererIndex The renderer index.
     * @return Whether the renderer is disabled.
     */
    public boolean getRendererDisabled(int rendererIndex) {
      return rendererDisabledFlags.get(rendererIndex);
    }

    /**
     * Returns whether there is an override for the specified renderer and {@link TrackGroupArray}.
     *
     * @param rendererIndex The renderer index.
     * @param groups The {@link TrackGroupArray}.
     * @return Whether there is an override.
     * @deprecated Only works to retrieve the overrides set with the deprecated {@link
     *     Builder#setSelectionOverride(int, TrackGroupArray, SelectionOverride)}. Use {@link
     *     TrackSelectionParameters#overrides} instead.
     */
    @Deprecated
    public boolean hasSelectionOverride(int rendererIndex, TrackGroupArray groups) {
      @Nullable
      Map<TrackGroupArray, @NullableType SelectionOverride> overrides =
          selectionOverrides.get(rendererIndex);
      return overrides != null && overrides.containsKey(groups);
    }

    /**
     * Returns the override for the specified renderer and {@link TrackGroupArray}.
     *
     * @param rendererIndex The renderer index.
     * @param groups The {@link TrackGroupArray}.
     * @return The override, or null if no override exists.
     * @deprecated Only works to retrieve the overrides set with the deprecated {@link
     *     Builder#setSelectionOverride(int, TrackGroupArray, SelectionOverride)}. Use {@link
     *     TrackSelectionParameters#overrides} instead.
     */
    @Deprecated
    @Nullable
    public SelectionOverride getSelectionOverride(int rendererIndex, TrackGroupArray groups) {
      @Nullable
      Map<TrackGroupArray, @NullableType SelectionOverride> overrides =
          selectionOverrides.get(rendererIndex);
      return overrides != null ? overrides.get(groups) : null;
    }

    /** Creates a new {@link Parameters.Builder}, copying the initial values from this instance. */
    @Override
    public Parameters.Builder buildUpon() {
      return new Parameters.Builder(this);
    }

    @SuppressWarnings(
        "EqualsGetClass") // Class extends TrackSelectionParameters for backwards compatibility.
    @Override
    public boolean equals(@Nullable Object obj) {
      if (this == obj) {
        return true;
      }
      if (obj == null || getClass() != obj.getClass()) {
        return false;
      }
      Parameters other = (Parameters) obj;
      return super.equals(other)
          // Video
          && exceedVideoConstraintsIfNecessary == other.exceedVideoConstraintsIfNecessary
          && allowVideoMixedMimeTypeAdaptiveness == other.allowVideoMixedMimeTypeAdaptiveness
          && allowVideoNonSeamlessAdaptiveness == other.allowVideoNonSeamlessAdaptiveness
          && allowVideoMixedDecoderSupportAdaptiveness
              == other.allowVideoMixedDecoderSupportAdaptiveness
          // Audio
          && exceedAudioConstraintsIfNecessary == other.exceedAudioConstraintsIfNecessary
          && allowAudioMixedMimeTypeAdaptiveness == other.allowAudioMixedMimeTypeAdaptiveness
          && allowAudioMixedSampleRateAdaptiveness == other.allowAudioMixedSampleRateAdaptiveness
          && allowAudioMixedChannelCountAdaptiveness
              == other.allowAudioMixedChannelCountAdaptiveness
          && allowAudioMixedDecoderSupportAdaptiveness
              == other.allowAudioMixedDecoderSupportAdaptiveness
          && allowAudioNonSeamlessAdaptiveness == other.allowAudioNonSeamlessAdaptiveness
          && constrainAudioChannelCountToDeviceCapabilities
              == other.constrainAudioChannelCountToDeviceCapabilities
          // General
          && exceedRendererCapabilitiesIfNecessary == other.exceedRendererCapabilitiesIfNecessary
          && tunnelingEnabled == other.tunnelingEnabled
          && allowMultipleAdaptiveSelections == other.allowMultipleAdaptiveSelections
          && allowInvalidateSelectionsOnRendererCapabilitiesChange
              == other.allowInvalidateSelectionsOnRendererCapabilitiesChange
          // Overrides
          && areRendererDisabledFlagsEqual(rendererDisabledFlags, other.rendererDisabledFlags)
          && areSelectionOverridesEqual(selectionOverrides, other.selectionOverrides);
    }

    @Override
    public int hashCode() {
      int result = 1;
      result = 31 * result + super.hashCode();
      // Video
      result = 31 * result + (exceedVideoConstraintsIfNecessary ? 1 : 0);
      result = 31 * result + (allowVideoMixedMimeTypeAdaptiveness ? 1 : 0);
      result = 31 * result + (allowVideoNonSeamlessAdaptiveness ? 1 : 0);
      result = 31 * result + (allowVideoMixedDecoderSupportAdaptiveness ? 1 : 0);
      // Audio
      result = 31 * result + (exceedAudioConstraintsIfNecessary ? 1 : 0);
      result = 31 * result + (allowAudioMixedMimeTypeAdaptiveness ? 1 : 0);
      result = 31 * result + (allowAudioMixedSampleRateAdaptiveness ? 1 : 0);
      result = 31 * result + (allowAudioMixedChannelCountAdaptiveness ? 1 : 0);
      result = 31 * result + (allowAudioMixedDecoderSupportAdaptiveness ? 1 : 0);
      result = 31 * result + (allowAudioNonSeamlessAdaptiveness ? 1 : 0);
      result = 31 * result + (constrainAudioChannelCountToDeviceCapabilities ? 1 : 0);
      // General
      result = 31 * result + (exceedRendererCapabilitiesIfNecessary ? 1 : 0);
      result = 31 * result + (tunnelingEnabled ? 1 : 0);
      result = 31 * result + (allowMultipleAdaptiveSelections ? 1 : 0);
      result = 31 * result + (allowInvalidateSelectionsOnRendererCapabilitiesChange ? 1 : 0);
      // Overrides (omitted from hashCode).
      return result;
    }

    private static final String FIELD_EXCEED_VIDEO_CONSTRAINTS_IF_NECESSARY =
        Util.intToStringMaxRadix(FIELD_CUSTOM_ID_BASE);
    private static final String FIELD_ALLOW_VIDEO_MIXED_MIME_TYPE_ADAPTIVENESS =
        Util.intToStringMaxRadix(FIELD_CUSTOM_ID_BASE + 1);
    private static final String FIELD_ALLOW_VIDEO_NON_SEAMLESS_ADAPTIVENESS =
        Util.intToStringMaxRadix(FIELD_CUSTOM_ID_BASE + 2);
    private static final String FIELD_EXCEED_AUDIO_CONSTRAINTS_IF_NECESSARY =
        Util.intToStringMaxRadix(FIELD_CUSTOM_ID_BASE + 3);
    private static final String FIELD_ALLOW_AUDIO_MIXED_MIME_TYPE_ADAPTIVENESS =
        Util.intToStringMaxRadix(FIELD_CUSTOM_ID_BASE + 4);
    private static final String FIELD_ALLOW_AUDIO_MIXED_SAMPLE_RATE_ADAPTIVENESS =
        Util.intToStringMaxRadix(FIELD_CUSTOM_ID_BASE + 5);
    private static final String FIELD_ALLOW_AUDIO_MIXED_CHANNEL_COUNT_ADAPTIVENESS =
        Util.intToStringMaxRadix(FIELD_CUSTOM_ID_BASE + 6);
    private static final String FIELD_EXCEED_RENDERER_CAPABILITIES_IF_NECESSARY =
        Util.intToStringMaxRadix(FIELD_CUSTOM_ID_BASE + 7);
    private static final String FIELD_TUNNELING_ENABLED =
        Util.intToStringMaxRadix(FIELD_CUSTOM_ID_BASE + 8);
    private static final String FIELD_ALLOW_MULTIPLE_ADAPTIVE_SELECTIONS =
        Util.intToStringMaxRadix(FIELD_CUSTOM_ID_BASE + 9);
    private static final String FIELD_SELECTION_OVERRIDES_RENDERER_INDICES =
        Util.intToStringMaxRadix(FIELD_CUSTOM_ID_BASE + 10);
    private static final String FIELD_SELECTION_OVERRIDES_TRACK_GROUP_ARRAYS =
        Util.intToStringMaxRadix(FIELD_CUSTOM_ID_BASE + 11);
    private static final String FIELD_SELECTION_OVERRIDES =
        Util.intToStringMaxRadix(FIELD_CUSTOM_ID_BASE + 12);
    private static final String FIELD_RENDERER_DISABLED_INDICES =
        Util.intToStringMaxRadix(FIELD_CUSTOM_ID_BASE + 13);
    private static final String FIELD_ALLOW_VIDEO_MIXED_DECODER_SUPPORT_ADAPTIVENESS =
        Util.intToStringMaxRadix(FIELD_CUSTOM_ID_BASE + 14);
    private static final String FIELD_ALLOW_AUDIO_MIXED_DECODER_SUPPORT_ADAPTIVENESS =
        Util.intToStringMaxRadix(FIELD_CUSTOM_ID_BASE + 15);
    private static final String FIELD_CONSTRAIN_AUDIO_CHANNEL_COUNT_TO_DEVICE_CAPABILITIES =
        Util.intToStringMaxRadix(FIELD_CUSTOM_ID_BASE + 16);
    private static final String FIELD_ALLOW_INVALIDATE_SELECTIONS_ON_RENDERER_CAPABILITIES_CHANGE =
        Util.intToStringMaxRadix(FIELD_CUSTOM_ID_BASE + 17);
    private static final String FIELD_ALLOW_AUDIO_NON_SEAMLESS_ADAPTIVENESS =
        Util.intToStringMaxRadix(FIELD_CUSTOM_ID_BASE + 18);

    @Override
    public Bundle toBundle() {
      Bundle bundle = super.toBundle();

      // Video
      bundle.putBoolean(
          FIELD_EXCEED_VIDEO_CONSTRAINTS_IF_NECESSARY, exceedVideoConstraintsIfNecessary);
      bundle.putBoolean(
          FIELD_ALLOW_VIDEO_MIXED_MIME_TYPE_ADAPTIVENESS, allowVideoMixedMimeTypeAdaptiveness);
      bundle.putBoolean(
          FIELD_ALLOW_VIDEO_NON_SEAMLESS_ADAPTIVENESS, allowVideoNonSeamlessAdaptiveness);
      bundle.putBoolean(
          FIELD_ALLOW_VIDEO_MIXED_DECODER_SUPPORT_ADAPTIVENESS,
          allowVideoMixedDecoderSupportAdaptiveness);
      // Audio
      bundle.putBoolean(
          FIELD_EXCEED_AUDIO_CONSTRAINTS_IF_NECESSARY, exceedAudioConstraintsIfNecessary);
      bundle.putBoolean(
          FIELD_ALLOW_AUDIO_MIXED_MIME_TYPE_ADAPTIVENESS, allowAudioMixedMimeTypeAdaptiveness);
      bundle.putBoolean(
          FIELD_ALLOW_AUDIO_MIXED_SAMPLE_RATE_ADAPTIVENESS, allowAudioMixedSampleRateAdaptiveness);
      bundle.putBoolean(
          FIELD_ALLOW_AUDIO_MIXED_CHANNEL_COUNT_ADAPTIVENESS,
          allowAudioMixedChannelCountAdaptiveness);
      bundle.putBoolean(
          FIELD_ALLOW_AUDIO_MIXED_DECODER_SUPPORT_ADAPTIVENESS,
          allowAudioMixedDecoderSupportAdaptiveness);
      bundle.putBoolean(
          FIELD_ALLOW_AUDIO_NON_SEAMLESS_ADAPTIVENESS, allowAudioNonSeamlessAdaptiveness);
      bundle.putBoolean(
          FIELD_CONSTRAIN_AUDIO_CHANNEL_COUNT_TO_DEVICE_CAPABILITIES,
          constrainAudioChannelCountToDeviceCapabilities);
      // General
      bundle.putBoolean(
          FIELD_EXCEED_RENDERER_CAPABILITIES_IF_NECESSARY, exceedRendererCapabilitiesIfNecessary);
      bundle.putBoolean(FIELD_TUNNELING_ENABLED, tunnelingEnabled);
      bundle.putBoolean(FIELD_ALLOW_MULTIPLE_ADAPTIVE_SELECTIONS, allowMultipleAdaptiveSelections);
      bundle.putBoolean(
          FIELD_ALLOW_INVALIDATE_SELECTIONS_ON_RENDERER_CAPABILITIES_CHANGE,
          allowInvalidateSelectionsOnRendererCapabilitiesChange);

      putSelectionOverridesToBundle(bundle, selectionOverrides);
      // Only true values are put into rendererDisabledFlags.
      bundle.putIntArray(
          FIELD_RENDERER_DISABLED_INDICES, getKeysFromSparseBooleanArray(rendererDisabledFlags));

      return bundle;
    }

    /** Restores a {@code Parameters} from a {@link Bundle}. */
    public static Parameters fromBundle(Bundle bundle) {
      return new Parameters.Builder(bundle).build();
    }

    /**
     * Bundles selection overrides in 3 arrays of equal length. Each triplet of matching indices is:
     * the selection override (stored in a sparse array as they can be null), the trackGroupArray of
     * that override, the rendererIndex of that override.
     */
    private static void putSelectionOverridesToBundle(
        Bundle bundle,
        SparseArray<Map<TrackGroupArray, @NullableType SelectionOverride>> selectionOverrides) {
      ArrayList<Integer> rendererIndices = new ArrayList<>();
      ArrayList<TrackGroupArray> trackGroupArrays = new ArrayList<>();
      SparseArray<SelectionOverride> selections = new SparseArray<>();

      for (int i = 0; i < selectionOverrides.size(); i++) {
        int rendererIndex = selectionOverrides.keyAt(i);
        for (Map.Entry<TrackGroupArray, @NullableType SelectionOverride> override :
            selectionOverrides.valueAt(i).entrySet()) {
          @Nullable SelectionOverride selection = override.getValue();
          if (selection != null) {
            selections.put(trackGroupArrays.size(), selection);
          }
          trackGroupArrays.add(override.getKey());
          rendererIndices.add(rendererIndex);
        }
        bundle.putIntArray(
            FIELD_SELECTION_OVERRIDES_RENDERER_INDICES, Ints.toArray(rendererIndices));
        bundle.putParcelableArrayList(
            FIELD_SELECTION_OVERRIDES_TRACK_GROUP_ARRAYS,
            BundleCollectionUtil.toBundleArrayList(trackGroupArrays, TrackGroupArray::toBundle));
        bundle.putSparseParcelableArray(
            FIELD_SELECTION_OVERRIDES,
            BundleCollectionUtil.toBundleSparseArray(selections, SelectionOverride::toBundle));
      }
    }

    private static int[] getKeysFromSparseBooleanArray(SparseBooleanArray sparseBooleanArray) {
      int[] keys = new int[sparseBooleanArray.size()];
      for (int i = 0; i < sparseBooleanArray.size(); i++) {
        keys[i] = sparseBooleanArray.keyAt(i);
      }
      return keys;
    }

    private static boolean areRendererDisabledFlagsEqual(
        SparseBooleanArray first, SparseBooleanArray second) {
      int firstSize = first.size();
      if (second.size() != firstSize) {
        return false;
      }
      // Only true values are put into rendererDisabledFlags, so we don't need to compare values.
      for (int indexInFirst = 0; indexInFirst < firstSize; indexInFirst++) {
        if (second.indexOfKey(first.keyAt(indexInFirst)) < 0) {
          return false;
        }
      }
      return true;
    }

    private static boolean areSelectionOverridesEqual(
        SparseArray<Map<TrackGroupArray, @NullableType SelectionOverride>> first,
        SparseArray<Map<TrackGroupArray, @NullableType SelectionOverride>> second) {
      int firstSize = first.size();
      if (second.size() != firstSize) {
        return false;
      }
      for (int indexInFirst = 0; indexInFirst < firstSize; indexInFirst++) {
        int indexInSecond = second.indexOfKey(first.keyAt(indexInFirst));
        if (indexInSecond < 0
            || !areSelectionOverridesEqual(
                first.valueAt(indexInFirst), second.valueAt(indexInSecond))) {
          return false;
        }
      }
      return true;
    }

    private static boolean areSelectionOverridesEqual(
        Map<TrackGroupArray, @NullableType SelectionOverride> first,
        Map<TrackGroupArray, @NullableType SelectionOverride> second) {
      int firstSize = first.size();
      if (second.size() != firstSize) {
        return false;
      }
      for (Map.Entry<TrackGroupArray, @NullableType SelectionOverride> firstEntry :
          first.entrySet()) {
        TrackGroupArray key = firstEntry.getKey();
        if (!second.containsKey(key) || !Util.areEqual(firstEntry.getValue(), second.get(key))) {
          return false;
        }
      }
      return true;
    }
  }

  /** A track selection override. */
  public static final class SelectionOverride {

    public final int groupIndex;
    public final int[] tracks;
    public final int length;
    public final @TrackSelection.Type int type;

    /**
     * Constructs a {@code SelectionOverride} to override tracks of a group.
     *
     * @param groupIndex The overriding track group index.
     * @param tracks The overriding track indices within the track group.
     */
    public SelectionOverride(int groupIndex, int... tracks) {
      this(groupIndex, tracks, TrackSelection.TYPE_UNSET);
    }

    /**
     * Constructs a {@code SelectionOverride} of the given type to override tracks of a group.
     *
     * @param groupIndex The overriding track group index.
     * @param tracks The overriding track indices within the track group.
     * @param type The type that will be returned from {@link TrackSelection#getType()}.
     */
    @UnstableApi
    public SelectionOverride(int groupIndex, int[] tracks, @TrackSelection.Type int type) {
      this.groupIndex = groupIndex;
      this.tracks = Arrays.copyOf(tracks, tracks.length);
      this.length = tracks.length;
      this.type = type;
      Arrays.sort(this.tracks);
    }

    /** Returns whether this override contains the specified track index. */
    public boolean containsTrack(int track) {
      for (int overrideTrack : tracks) {
        if (overrideTrack == track) {
          return true;
        }
      }
      return false;
    }

    @Override
    public int hashCode() {
      int hash = 31 * groupIndex + Arrays.hashCode(tracks);
      return 31 * hash + type;
    }

    @Override
    public boolean equals(@Nullable Object obj) {
      if (this == obj) {
        return true;
      }
      if (obj == null || getClass() != obj.getClass()) {
        return false;
      }
      SelectionOverride other = (SelectionOverride) obj;
      return groupIndex == other.groupIndex
          && Arrays.equals(tracks, other.tracks)
          && type == other.type;
    }

    private static final String FIELD_GROUP_INDEX = Util.intToStringMaxRadix(0);
    private static final String FIELD_TRACKS = Util.intToStringMaxRadix(1);
    private static final String FIELD_TRACK_TYPE = Util.intToStringMaxRadix(2);

    @UnstableApi
    public Bundle toBundle() {
      Bundle bundle = new Bundle();
      bundle.putInt(FIELD_GROUP_INDEX, groupIndex);
      bundle.putIntArray(FIELD_TRACKS, tracks);
      bundle.putInt(FIELD_TRACK_TYPE, type);
      return bundle;
    }

    /** Restores a {@code SelectionOverride} from a {@link Bundle}. */
    @UnstableApi
    public static SelectionOverride fromBundle(Bundle bundle) {
      int groupIndex = bundle.getInt(FIELD_GROUP_INDEX, -1);
      @Nullable int[] tracks = bundle.getIntArray(FIELD_TRACKS);
      int trackType = bundle.getInt(FIELD_TRACK_TYPE, -1);
      Assertions.checkArgument(groupIndex >= 0 && trackType >= 0);
      Assertions.checkNotNull(tracks);
      return new SelectionOverride(groupIndex, tracks, trackType);
    }
  }

  /**
   * The extent to which tracks are eligible for selection. One of {@link
   * #SELECTION_ELIGIBILITY_NO}, {@link #SELECTION_ELIGIBILITY_FIXED} or {@link
   * #SELECTION_ELIGIBILITY_ADAPTIVE}.
   */
  @Documented
  @Retention(RetentionPolicy.SOURCE)
  @Target(TYPE_USE)
  @IntDef({SELECTION_ELIGIBILITY_NO, SELECTION_ELIGIBILITY_FIXED, SELECTION_ELIGIBILITY_ADAPTIVE})
  protected @interface SelectionEligibility {}

  /** Track is not eligible for selection. */
  protected static final int SELECTION_ELIGIBILITY_NO = 0;

  /** Track is eligible for a fixed selection with one track. */
  protected static final int SELECTION_ELIGIBILITY_FIXED = 1;

  /**
   * Track is eligible for both a fixed selection and as part of an adaptive selection with multiple
   * tracks.
   */
  protected static final int SELECTION_ELIGIBILITY_ADAPTIVE = 2;

  /**
   * If a dimension (i.e. width or height) of a video is greater or equal to this fraction of the
   * corresponding viewport dimension, then the video is considered as filling the viewport (in that
   * dimension).
   */
  private static final float FRACTION_TO_CONSIDER_FULLSCREEN = 0.98f;

  /** Ordering of two format values. A known value is considered greater than Format#NO_VALUE. */
  private static final Ordering<Integer> FORMAT_VALUE_ORDERING =
      Ordering.from(
          (first, second) ->
              first == Format.NO_VALUE
                  ? (second == Format.NO_VALUE ? 0 : -1)
                  : (second == Format.NO_VALUE ? 1 : (first - second)));

  private final Object lock;
  @Nullable public final Context context;
  private final ExoTrackSelection.Factory trackSelectionFactory;
  private final boolean deviceIsTV;

  @GuardedBy("lock")
  private Parameters parameters;

  @GuardedBy("lock")
  @Nullable
  private SpatializerWrapperV32 spatializer;

  @GuardedBy("lock")
  private AudioAttributes audioAttributes;

  /**
   * @param context Any {@link Context}.
   */
  public DefaultTrackSelector(Context context) {
    this(context, new AdaptiveTrackSelection.Factory());
  }

  /**
   * @param context Any {@link Context}.
   * @param trackSelectionFactory A factory for {@link ExoTrackSelection}s.
   */
  public DefaultTrackSelector(Context context, ExoTrackSelection.Factory trackSelectionFactory) {
    this(context, Parameters.getDefaults(context), trackSelectionFactory);
  }

  /**
   * @param context Any {@link Context}.
   * @param parameters Initial {@link TrackSelectionParameters}.
   */
  public DefaultTrackSelector(Context context, TrackSelectionParameters parameters) {
    this(context, parameters, new AdaptiveTrackSelection.Factory());
  }

  /**
   * @deprecated Use {@link #DefaultTrackSelector(Context, TrackSelectionParameters,
   *     ExoTrackSelection.Factory)}
   */
  // TODO: When this constructor is deleted, this.context can be made non-null and all
  //       null-conditional can be removed (including the warning logging when it's null).
  @Deprecated
  public DefaultTrackSelector(
      TrackSelectionParameters parameters, ExoTrackSelection.Factory trackSelectionFactory) {
    this(parameters, trackSelectionFactory, /* context= */ null);
  }

  /**
   * @param context Any {@link Context}.
   * @param parameters Initial {@link TrackSelectionParameters}.
   * @param trackSelectionFactory A factory for {@link ExoTrackSelection}s.
   */
  public DefaultTrackSelector(
      Context context,
      TrackSelectionParameters parameters,
      ExoTrackSelection.Factory trackSelectionFactory) {
    this(parameters, trackSelectionFactory, context);
  }

  /**
   * Exists for backwards compatibility so that the deprecated constructor {@link
   * #DefaultTrackSelector(TrackSelectionParameters, ExoTrackSelection.Factory)} can initialize
   * {@code context} with {@code null} while we don't have a public constructor with a {@code
   * Nullable context}.
   *
   * @param context Any {@link Context}.
   * @param parameters Initial {@link TrackSelectionParameters}.
   * @param trackSelectionFactory A factory for {@link ExoTrackSelection}s.
   */
  private DefaultTrackSelector(
      TrackSelectionParameters parameters,
      ExoTrackSelection.Factory trackSelectionFactory,
      @Nullable Context context) {
    this.lock = new Object();
    this.context = context != null ? context.getApplicationContext() : null;
    this.trackSelectionFactory = trackSelectionFactory;
    if (parameters instanceof Parameters) {
      this.parameters = (Parameters) parameters;
    } else {
      Parameters defaultParameters =
          context == null ? Parameters.DEFAULT_WITHOUT_CONTEXT : Parameters.getDefaults(context);
      this.parameters = defaultParameters.buildUpon().set(parameters).build();
    }
    this.audioAttributes = AudioAttributes.DEFAULT;
    this.deviceIsTV = context != null && Util.isTv(context);
    if (!deviceIsTV && context != null && Util.SDK_INT >= 32) {
      spatializer = SpatializerWrapperV32.tryCreateInstance(context);
    }
    if (this.parameters.constrainAudioChannelCountToDeviceCapabilities && context == null) {
      Log.w(TAG, AUDIO_CHANNEL_COUNT_CONSTRAINTS_WARN_MESSAGE);
    }
  }

  @Override
  public void release() {
    synchronized (lock) {
      if (Util.SDK_INT >= 32 && spatializer != null) {
        spatializer.release();
      }
    }
    super.release();
  }

  @Override
  public Parameters getParameters() {
    synchronized (lock) {
      return parameters;
    }
  }

  @Override
  public boolean isSetParametersSupported() {
    return true;
  }

  @Override
  public void setParameters(TrackSelectionParameters parameters) {
    if (parameters instanceof Parameters) {
      setParametersInternal((Parameters) parameters);
    }
    // Only add the fields of `TrackSelectionParameters` to `parameters`.
    Parameters mergedParameters = new Parameters.Builder(getParameters()).set(parameters).build();
    setParametersInternal(mergedParameters);
  }

  @Override
  public void setAudioAttributes(AudioAttributes audioAttributes) {
    boolean audioAttributesChanged;
    synchronized (lock) {
      audioAttributesChanged = !this.audioAttributes.equals(audioAttributes);
      this.audioAttributes = audioAttributes;
    }
    if (audioAttributesChanged) {
      maybeInvalidateForAudioChannelCountConstraints();
    }
  }

  /**
   * @deprecated Use {@link #setParameters(Parameters.Builder)} instead.
   */
  @Deprecated
  @SuppressWarnings("deprecation") // Allow setting the deprecated builder
  public void setParameters(ParametersBuilder parametersBuilder) {
    setParametersInternal(parametersBuilder.build());
  }

  /**
   * Atomically sets the provided parameters for track selection.
   *
   * @param parametersBuilder A builder from which to obtain the parameters for track selection.
   */
  public void setParameters(Parameters.Builder parametersBuilder) {
    setParametersInternal(parametersBuilder.build());
  }

  /** Returns a new {@link Parameters.Builder} initialized with the current selection parameters. */
  public Parameters.Builder buildUponParameters() {
    return getParameters().buildUpon();
  }

  /**
   * Atomically sets the provided {@link Parameters} for track selection.
   *
   * @param parameters The parameters for track selection.
   */
  private void setParametersInternal(Parameters parameters) {
    Assertions.checkNotNull(parameters);
    boolean parametersChanged;
    synchronized (lock) {
      parametersChanged = !this.parameters.equals(parameters);
      this.parameters = parameters;
    }

    if (parametersChanged) {
      if (parameters.constrainAudioChannelCountToDeviceCapabilities && context == null) {
        Log.w(TAG, AUDIO_CHANNEL_COUNT_CONSTRAINTS_WARN_MESSAGE);
      }
      invalidate();
    }
  }

  @Override
  @Nullable
  public RendererCapabilities.Listener getRendererCapabilitiesListener() {
    return this;
  }

  // RendererCapabilities.Listener implementation.

  @Override
  public void onRendererCapabilitiesChanged(Renderer renderer) {
    maybeInvalidateForRendererCapabilitiesChange(renderer);
  }

  // MappingTrackSelector implementation.

  @Override
  protected final Pair<@NullableType RendererConfiguration[], @NullableType ExoTrackSelection[]>
      selectTracks(
          MappedTrackInfo mappedTrackInfo,
          @Capabilities int[][][] rendererFormatSupports,
          @AdaptiveSupport int[] rendererMixedMimeTypeAdaptationSupport,
          MediaPeriodId mediaPeriodId,
          Timeline timeline)
          throws ExoPlaybackException {
    Parameters parameters;
    synchronized (lock) {
      parameters = this.parameters;
      if (parameters.constrainAudioChannelCountToDeviceCapabilities
          && Util.SDK_INT >= 32
          && spatializer != null) {
        // Initialize the spatializer now so we can get a reference to the playback looper with
        // Looper.myLooper().
        spatializer.ensureInitialized(this, checkStateNotNull(Looper.myLooper()));
      }
    }
    int rendererCount = mappedTrackInfo.getRendererCount();
    ExoTrackSelection.@NullableType Definition[] definitions =
        selectAllTracks(
            mappedTrackInfo,
            rendererFormatSupports,
            rendererMixedMimeTypeAdaptationSupport,
            parameters);

    applyTrackSelectionOverrides(mappedTrackInfo, parameters, definitions);
    applyLegacyRendererOverrides(mappedTrackInfo, parameters, definitions);

    // Disable renderers if needed.
    for (int i = 0; i < rendererCount; i++) {
      @C.TrackType int rendererType = mappedTrackInfo.getRendererType(i);
      if (parameters.getRendererDisabled(i)
          || parameters.disabledTrackTypes.contains(rendererType)) {
        definitions[i] = null;
      }
    }

    @NullableType
    ExoTrackSelection[] rendererTrackSelections =
        trackSelectionFactory.createTrackSelections(
            definitions, getBandwidthMeter(), mediaPeriodId, timeline);

    // Initialize the renderer configurations to the default configuration for all renderers with
    // selections, and null otherwise.
    @NullableType
    RendererConfiguration[] rendererConfigurations = new RendererConfiguration[rendererCount];
    for (int i = 0; i < rendererCount; i++) {
      @C.TrackType int rendererType = mappedTrackInfo.getRendererType(i);
      boolean forceRendererDisabled =
          parameters.getRendererDisabled(i) || parameters.disabledTrackTypes.contains(rendererType);
      boolean rendererEnabled =
          !forceRendererDisabled
              && (mappedTrackInfo.getRendererType(i) == C.TRACK_TYPE_NONE
                  || rendererTrackSelections[i] != null);
      rendererConfigurations[i] = rendererEnabled ? RendererConfiguration.DEFAULT : null;
    }

    // Configure audio and video renderers to use tunneling if appropriate.
    if (parameters.tunnelingEnabled) {
      maybeConfigureRenderersForTunneling(
          mappedTrackInfo, rendererFormatSupports, rendererConfigurations, rendererTrackSelections);
    }

    // Configure audio renderer to use offload if appropriate.
    if (parameters.audioOffloadPreferences.audioOffloadMode != AUDIO_OFFLOAD_MODE_DISABLED) {
      maybeConfigureRendererForOffload(
          parameters,
          mappedTrackInfo,
          rendererFormatSupports,
          rendererConfigurations,
          rendererTrackSelections);
    }

    return Pair.create(rendererConfigurations, rendererTrackSelections);
  }

  // Track selection prior to overrides and disabled flags being applied.

  /**
   * Called from {@link #selectTracks(MappedTrackInfo, int[][][], int[], MediaPeriodId, Timeline)}
   * to make a track selection for each renderer, prior to overrides and disabled flags being
   * applied.
   *
   * <p>The implementation should not account for overrides and disabled flags. Track selections
   * generated by this method will be overridden to account for these properties.
   *
   * <p>If selection parameters include {@link Parameters#audioOffloadPreferences} with {@link
   * AudioOffloadPreferences#audioOffloadMode} set to {@link
   * AudioOffloadPreferences#AUDIO_OFFLOAD_MODE_REQUIRED} then only audio tracks will be selected.
   * If no audio track is supported in offload, then no track will be selected.
   *
   * @param mappedTrackInfo Mapped track information.
   * @param rendererFormatSupports The {@link Capabilities} for each mapped track, indexed by
   *     renderer, track group and track (in that order).
   * @param rendererMixedMimeTypeAdaptationSupports The {@link AdaptiveSupport} for mixed MIME type
   *     adaptation for the renderer.
   * @param params The parameters to use for the track selection.
   * @return The {@link ExoTrackSelection.Definition}s for the renderers. A null entry indicates no
   *     selection was made.
   * @throws ExoPlaybackException If an error occurs while selecting the tracks.
   */
  protected ExoTrackSelection.@NullableType Definition[] selectAllTracks(
      MappedTrackInfo mappedTrackInfo,
      @Capabilities int[][][] rendererFormatSupports,
      @AdaptiveSupport int[] rendererMixedMimeTypeAdaptationSupports,
      Parameters params)
      throws ExoPlaybackException {
    int rendererCount = mappedTrackInfo.getRendererCount();
    ExoTrackSelection.@NullableType Definition[] definitions =
        new ExoTrackSelection.Definition[rendererCount];

    @Nullable
    Pair<ExoTrackSelection.Definition, Integer> selectedAudio =
        selectAudioTrack(
            mappedTrackInfo,
            rendererFormatSupports,
            rendererMixedMimeTypeAdaptationSupports,
            params);
    if (selectedAudio != null) {
      definitions[selectedAudio.second] = selectedAudio.first;
    }
    @Nullable
    String selectedAudioLanguage =
        selectedAudio == null
            ? null
            : selectedAudio.first.group.getFormat(selectedAudio.first.tracks[0]).language;

    @Nullable
    Pair<ExoTrackSelection.Definition, Integer> selectedVideo =
        selectVideoTrack(
            mappedTrackInfo,
            rendererFormatSupports,
            rendererMixedMimeTypeAdaptationSupports,
            params,
            selectedAudioLanguage);

    @Nullable
    Pair<ExoTrackSelection.Definition, Integer> selectedImage =
        params.isPrioritizeImageOverVideoEnabled || selectedVideo == null
            ? selectImageTrack(mappedTrackInfo, rendererFormatSupports, params)
            : null;

    if (selectedImage != null) {
      definitions[selectedImage.second] = selectedImage.first;
    } else if (selectedVideo != null) {
      definitions[selectedVideo.second] = selectedVideo.first;
    }

    @Nullable
    Pair<ExoTrackSelection.Definition, Integer> selectedText =
        selectTextTrack(mappedTrackInfo, rendererFormatSupports, params, selectedAudioLanguage);
    if (selectedText != null) {
      definitions[selectedText.second] = selectedText.first;
    }

    for (int i = 0; i < rendererCount; i++) {
      int trackType = mappedTrackInfo.getRendererType(i);
      if (trackType != C.TRACK_TYPE_VIDEO
          && trackType != C.TRACK_TYPE_AUDIO
          && trackType != C.TRACK_TYPE_TEXT
          && trackType != C.TRACK_TYPE_IMAGE) {
        definitions[i] =
            selectOtherTrack(
                trackType, mappedTrackInfo.getTrackGroups(i), rendererFormatSupports[i], params);
      }
    }
    return definitions;
  }

  // Video track selection implementation.

  /**
   * Called by {@link #selectAllTracks(MappedTrackInfo, int[][][], int[], Parameters)} to create a
   * {@link ExoTrackSelection.Definition} for a video track selection.
   *
   * @param mappedTrackInfo Mapped track information.
   * @param rendererFormatSupports The {@link Capabilities} for each mapped track, indexed by
   *     renderer, track group and track (in that order).
   * @param mixedMimeTypeSupports The {@link AdaptiveSupport} for mixed MIME type adaptation for the
   *     renderer.
   * @param params The selector's current constraint parameters.
   * @param selectedAudioLanguage The language of the selected audio track. May be null if the
   *     selected audio track declares no language or no audio track was selected.
   * @return A pair of the selected {@link ExoTrackSelection.Definition} and the corresponding
   *     renderer index, or null if no selection was made.
   * @throws ExoPlaybackException If an error occurs while selecting the tracks.
   */
  @Nullable
  protected Pair<ExoTrackSelection.Definition, Integer> selectVideoTrack(
      MappedTrackInfo mappedTrackInfo,
      @Capabilities int[][][] rendererFormatSupports,
      @AdaptiveSupport int[] mixedMimeTypeSupports,
      Parameters params,
      @Nullable String selectedAudioLanguage)
      throws ExoPlaybackException {
    if (params.audioOffloadPreferences.audioOffloadMode == AUDIO_OFFLOAD_MODE_REQUIRED) {
      return null;
    }
    return selectTracksForType(
        C.TRACK_TYPE_VIDEO,
        mappedTrackInfo,
        rendererFormatSupports,
        (int rendererIndex, TrackGroup group, @Capabilities int[] support) ->
            VideoTrackInfo.createForTrackGroup(
                rendererIndex,
                group,
                params,
                support,
                selectedAudioLanguage,
                mixedMimeTypeSupports[rendererIndex]),
        VideoTrackInfo::compareSelections);
  }

  // Audio track selection implementation.

  /**
   * Called by {@link #selectAllTracks(MappedTrackInfo, int[][][], int[], Parameters)} to create a
   * {@link ExoTrackSelection.Definition} for an audio track selection.
   *
   * @param mappedTrackInfo Mapped track information.
   * @param rendererFormatSupports The {@link Capabilities} for each mapped track, indexed by
   *     renderer, track group and track (in that order).
   * @param rendererMixedMimeTypeAdaptationSupports The {@link AdaptiveSupport} for mixed MIME type
   *     adaptation for the renderer.
   * @param params The selector's current constraint parameters.
   * @return A pair of the selected {@link ExoTrackSelection.Definition} and the corresponding
   *     renderer index, or null if no selection was made.
   * @throws ExoPlaybackException If an error occurs while selecting the tracks.
   */
  @Nullable
  protected Pair<ExoTrackSelection.Definition, Integer> selectAudioTrack(
      MappedTrackInfo mappedTrackInfo,
      @Capabilities int[][][] rendererFormatSupports,
      @AdaptiveSupport int[] rendererMixedMimeTypeAdaptationSupports,
      Parameters params)
      throws ExoPlaybackException {
    boolean hasVideoRendererWithMappedTracks = false;
    for (int i = 0; i < mappedTrackInfo.getRendererCount(); i++) {
      if (C.TRACK_TYPE_VIDEO == mappedTrackInfo.getRendererType(i)
          && mappedTrackInfo.getTrackGroups(i).length > 0) {
        hasVideoRendererWithMappedTracks = true;
        break;
      }
    }
    boolean hasVideoRendererWithMappedTracksFinal = hasVideoRendererWithMappedTracks;
    return selectTracksForType(
        C.TRACK_TYPE_AUDIO,
        mappedTrackInfo,
        rendererFormatSupports,
        (int rendererIndex, TrackGroup group, @Capabilities int[] support) ->
            AudioTrackInfo.createForTrackGroup(
                rendererIndex,
                group,
                params,
                support,
                hasVideoRendererWithMappedTracksFinal,
                this::isAudioFormatWithinAudioChannelCountConstraints,
                rendererMixedMimeTypeAdaptationSupports[rendererIndex]),
        AudioTrackInfo::compareSelections);
  }

  /**
   * Returns whether an audio format is within the audio channel count constraints.
   *
   * <p>This method returns {@code true} if one of the following holds:
   *
   * <ul>
   *   <li>Audio channel count constraints are not applicable (all formats are considered within
   *       constraints).
   *   <li>The device has a <a
   *       href="https://developer.android.com/guide/topics/resources/providing-resources#UiModeQualifier">{@code
   *       television} UI mode</a>.
   *   <li>{@code format} has up to 2 channels.
   *   <li>The device does not support audio spatialization and the format is {@linkplain
   *       #isDolbyAudio(Format) a Dolby one}.
   *   <li>Audio spatialization is applicable and {@code format} can be spatialized.
   * </ul>
   */
  private boolean isAudioFormatWithinAudioChannelCountConstraints(Format format) {
    synchronized (lock) {
      return !parameters.constrainAudioChannelCountToDeviceCapabilities
          || deviceIsTV
          || (format.channelCount == Format.NO_VALUE || format.channelCount <= 2)
          || (isDolbyAudio(format)
              && (Util.SDK_INT < 32
                  || spatializer == null
                  || !spatializer.isSpatializationSupported()))
          || (Util.SDK_INT >= 32
              && spatializer != null
              && spatializer.isSpatializationSupported()
              && spatializer.isAvailable()
              && spatializer.isEnabled()
              && spatializer.canBeSpatialized(audioAttributes, format));
    }
  }

  // Text track selection implementation.

  /**
   * Called by {@link #selectAllTracks(MappedTrackInfo, int[][][], int[], Parameters)} to create a
   * {@link ExoTrackSelection.Definition} for a text track selection.
   *
   * @param mappedTrackInfo Mapped track information.
   * @param rendererFormatSupports The {@link Capabilities} for each mapped track, indexed by
   *     renderer, track group and track (in that order).
   * @param params The selector's current constraint parameters.
   * @param selectedAudioLanguage The language of the selected audio track. May be null if the
   *     selected audio track declares no language or no audio track was selected.
   * @return A pair of the selected {@link ExoTrackSelection.Definition} and the corresponding
   *     renderer index, or null if no selection was made.
   * @throws ExoPlaybackException If an error occurs while selecting the tracks.
   */
  @Nullable
  protected Pair<ExoTrackSelection.Definition, Integer> selectTextTrack(
      MappedTrackInfo mappedTrackInfo,
      @Capabilities int[][][] rendererFormatSupports,
      Parameters params,
      @Nullable String selectedAudioLanguage)
      throws ExoPlaybackException {
    if (params.audioOffloadPreferences.audioOffloadMode == AUDIO_OFFLOAD_MODE_REQUIRED) {
      return null;
    }
    return selectTracksForType(
        C.TRACK_TYPE_TEXT,
        mappedTrackInfo,
        rendererFormatSupports,
        (int rendererIndex, TrackGroup group, @Capabilities int[] support) ->
            TextTrackInfo.createForTrackGroup(
                rendererIndex, group, params, support, selectedAudioLanguage),
        TextTrackInfo::compareSelections);
  }

  // Image track selection implementation.

  /**
   * Called by {@link #selectAllTracks(MappedTrackInfo, int[][][], int[], Parameters)} to create a
   * {@link ExoTrackSelection.Definition} for an image track selection.
   *
   * @param mappedTrackInfo Mapped track information.
   * @param rendererFormatSupports The {@link Capabilities} for each mapped track, indexed by
   *     renderer, track group and track (in that order).
   * @param params The selector's current constraint parameters.
   * @return A pair of the selected {@link ExoTrackSelection.Definition} and the corresponding
   *     renderer index, or null if no selection was made.
   * @throws ExoPlaybackException If an error occurs while selecting the tracks.
   */
  @Nullable
  protected Pair<ExoTrackSelection.Definition, Integer> selectImageTrack(
      MappedTrackInfo mappedTrackInfo,
      @Capabilities int[][][] rendererFormatSupports,
      Parameters params)
      throws ExoPlaybackException {
    if (params.audioOffloadPreferences.audioOffloadMode == AUDIO_OFFLOAD_MODE_REQUIRED) {
      return null;
    }
    return selectTracksForType(
        C.TRACK_TYPE_IMAGE,
        mappedTrackInfo,
        rendererFormatSupports,
        (int rendererIndex, TrackGroup group, @Capabilities int[] support) ->
            ImageTrackInfo.createForTrackGroup(rendererIndex, group, params, support),
        ImageTrackInfo::compareSelections);
  }

  // Generic track selection methods.

  /**
   * Called by {@link #selectAllTracks(MappedTrackInfo, int[][][], int[], Parameters)} to create a
   * {@link ExoTrackSelection} for a renderer whose type is neither video, audio or text.
   *
   * @param trackType The type of the renderer.
   * @param groups The {@link TrackGroupArray} mapped to the renderer.
   * @param formatSupport The {@link Capabilities} for each mapped track, indexed by track group and
   *     track (in that order).
   * @param params The selector's current constraint parameters.
   * @return The {@link ExoTrackSelection} for the renderer, or null if no selection was made.
   * @throws ExoPlaybackException If an error occurs while selecting the tracks.
   */
  @Nullable
  protected ExoTrackSelection.Definition selectOtherTrack(
      int trackType, TrackGroupArray groups, @Capabilities int[][] formatSupport, Parameters params)
      throws ExoPlaybackException {
    if (params.audioOffloadPreferences.audioOffloadMode == AUDIO_OFFLOAD_MODE_REQUIRED) {
      return null;
    }
    @Nullable TrackGroup selectedGroup = null;
    int selectedTrackIndex = 0;
    @Nullable OtherTrackScore selectedTrackScore = null;
    for (int groupIndex = 0; groupIndex < groups.length; groupIndex++) {
      TrackGroup trackGroup = groups.get(groupIndex);
      @Capabilities int[] trackFormatSupport = formatSupport[groupIndex];
      for (int trackIndex = 0; trackIndex < trackGroup.length; trackIndex++) {
        if (isFormatSupported(
            trackFormatSupport[trackIndex], params.exceedRendererCapabilitiesIfNecessary)) {
          Format format = trackGroup.getFormat(trackIndex);
          OtherTrackScore trackScore = new OtherTrackScore(format, trackFormatSupport[trackIndex]);
          if (selectedTrackScore == null || trackScore.compareTo(selectedTrackScore) > 0) {
            selectedGroup = trackGroup;
            selectedTrackIndex = trackIndex;
            selectedTrackScore = trackScore;
          }
        }
      }
    }
    return selectedGroup == null
        ? null
        : new ExoTrackSelection.Definition(selectedGroup, selectedTrackIndex);
  }

  @Nullable
  private <T extends TrackInfo<T>> Pair<ExoTrackSelection.Definition, Integer> selectTracksForType(
      @C.TrackType int trackType,
      MappedTrackInfo mappedTrackInfo,
      @Capabilities int[][][] formatSupport,
      TrackInfo.Factory<T> trackInfoFactory,
      Comparator<List<T>> selectionComparator) {
    ArrayList<List<T>> possibleSelections = new ArrayList<>();
    int rendererCount = mappedTrackInfo.getRendererCount();
    for (int rendererIndex = 0; rendererIndex < rendererCount; rendererIndex++) {
      if (trackType == mappedTrackInfo.getRendererType(rendererIndex)) {
        TrackGroupArray groups = mappedTrackInfo.getTrackGroups(rendererIndex);
        for (int groupIndex = 0; groupIndex < groups.length; groupIndex++) {
          TrackGroup trackGroup = groups.get(groupIndex);
          @Capabilities int[] groupSupport = formatSupport[rendererIndex][groupIndex];
          List<T> trackInfos = trackInfoFactory.create(rendererIndex, trackGroup, groupSupport);
          boolean[] usedTrackInSelection = new boolean[trackGroup.length];
          for (int trackIndex = 0; trackIndex < trackGroup.length; trackIndex++) {
            T trackInfo = trackInfos.get(trackIndex);
            @SelectionEligibility int eligibility = trackInfo.getSelectionEligibility();
            if (usedTrackInSelection[trackIndex] || eligibility == SELECTION_ELIGIBILITY_NO) {
              continue;
            }
            List<T> selection;
            if (eligibility == SELECTION_ELIGIBILITY_FIXED) {
              selection = ImmutableList.of(trackInfo);
            } else {
              selection = new ArrayList<>();
              selection.add(trackInfo);
              for (int i = trackIndex + 1; i < trackGroup.length; i++) {
                T otherTrackInfo = trackInfos.get(i);
                if (otherTrackInfo.getSelectionEligibility() == SELECTION_ELIGIBILITY_ADAPTIVE) {
                  if (trackInfo.isCompatibleForAdaptationWith(otherTrackInfo)) {
                    selection.add(otherTrackInfo);
                    usedTrackInSelection[i] = true;
                  }
                }
              }
            }
            possibleSelections.add(selection);
          }
        }
      }
    }
    if (possibleSelections.isEmpty()) {
      return null;
    }
    List<T> bestSelection = max(possibleSelections, selectionComparator);
    int[] trackIndices = new int[bestSelection.size()];
    for (int i = 0; i < bestSelection.size(); i++) {
      trackIndices[i] = bestSelection.get(i).trackIndex;
    }
    T firstTrackInfo = bestSelection.get(0);
    return Pair.create(
        new ExoTrackSelection.Definition(firstTrackInfo.trackGroup, trackIndices),
        firstTrackInfo.rendererIndex);
  }

  private void maybeInvalidateForAudioChannelCountConstraints() {
    boolean shouldInvalidate;
    synchronized (lock) {
      shouldInvalidate =
          parameters.constrainAudioChannelCountToDeviceCapabilities
              && !deviceIsTV
              && Util.SDK_INT >= 32
              && spatializer != null
              && spatializer.isSpatializationSupported();
    }
    if (shouldInvalidate) {
      invalidate();
    }
  }

  private void maybeInvalidateForRendererCapabilitiesChange(Renderer renderer) {
    boolean shouldInvalidate;
    synchronized (lock) {
      shouldInvalidate = parameters.allowInvalidateSelectionsOnRendererCapabilitiesChange;
    }
    if (shouldInvalidate) {
      invalidateForRendererCapabilitiesChange(renderer);
    }
  }

  // Utility methods.

  private static void applyTrackSelectionOverrides(
      MappedTrackInfo mappedTrackInfo,
      TrackSelectionParameters params,
      ExoTrackSelection.@NullableType Definition[] outDefinitions) {
    int rendererCount = mappedTrackInfo.getRendererCount();

    // Determine overrides to apply.
    HashMap<@C.TrackType Integer, TrackSelectionOverride> overridesByType = new HashMap<>();
    for (int rendererIndex = 0; rendererIndex < rendererCount; rendererIndex++) {
      collectTrackSelectionOverrides(
          mappedTrackInfo.getTrackGroups(rendererIndex), params, overridesByType);
    }
    collectTrackSelectionOverrides(
        mappedTrackInfo.getUnmappedTrackGroups(), params, overridesByType);

    // Apply the overrides.
    for (int rendererIndex = 0; rendererIndex < rendererCount; rendererIndex++) {
      @C.TrackType int trackType = mappedTrackInfo.getRendererType(rendererIndex);
      @Nullable TrackSelectionOverride overrideForType = overridesByType.get(trackType);
      if (overrideForType == null) {
        continue;
      }
      // If the override is non-empty and applies to this renderer, then apply it. Else we don't
      // want the renderer to be enabled at all, so clear any existing selection.
      @Nullable ExoTrackSelection.Definition selection;
      if (!overrideForType.trackIndices.isEmpty()
          && mappedTrackInfo.getTrackGroups(rendererIndex).indexOf(overrideForType.mediaTrackGroup)
              != -1) {
        selection =
            new ExoTrackSelection.Definition(
                overrideForType.mediaTrackGroup, Ints.toArray(overrideForType.trackIndices));
      } else {
        selection = null;
      }
      outDefinitions[rendererIndex] = selection;
    }
  }

  /**
   * Adds {@link TrackSelectionOverride TrackSelectionOverrides} in {@code params} to {@code
   * overridesByType} if they apply to tracks in {@code trackGroups}. If there's an existing
   * override for a track type, it is replaced only if the existing override is empty and the one
   * being considered is not.
   */
  private static void collectTrackSelectionOverrides(
      TrackGroupArray trackGroups,
      TrackSelectionParameters params,
      Map<@C.TrackType Integer, TrackSelectionOverride> overridesByType) {
    for (int trackGroupIndex = 0; trackGroupIndex < trackGroups.length; trackGroupIndex++) {
      TrackGroup trackGroup = trackGroups.get(trackGroupIndex);
      @Nullable TrackSelectionOverride override = params.overrides.get(trackGroup);
      if (override == null) {
        continue;
      }
      @Nullable TrackSelectionOverride existingOverride = overridesByType.get(override.getType());
      // Only replace an existing override if it's empty and the one being considered is not.
      if (existingOverride == null
          || (existingOverride.trackIndices.isEmpty() && !override.trackIndices.isEmpty())) {
        overridesByType.put(override.getType(), override);
      }
    }
  }

  @SuppressWarnings("deprecation") // Calling legacy hasSelectionOverride and getSelectionOverride
  private static void applyLegacyRendererOverrides(
      MappedTrackInfo mappedTrackInfo,
      Parameters params,
      ExoTrackSelection.@NullableType Definition[] outDefinitions) {
    int rendererCount = mappedTrackInfo.getRendererCount();
    for (int rendererIndex = 0; rendererIndex < rendererCount; rendererIndex++) {
      TrackGroupArray trackGroups = mappedTrackInfo.getTrackGroups(rendererIndex);
      if (!params.hasSelectionOverride(rendererIndex, trackGroups)) {
        continue;
      }
      @Nullable
      SelectionOverride override = params.getSelectionOverride(rendererIndex, trackGroups);
      @Nullable ExoTrackSelection.Definition selection;
      if (override != null && override.tracks.length != 0) {
        selection =
            new ExoTrackSelection.Definition(
                trackGroups.get(override.groupIndex), override.tracks, override.type);
      } else {
        selection = null;
      }
      outDefinitions[rendererIndex] = selection;
    }
  }

  /**
   * Determines whether tunneling can be enabled, replacing {@link RendererConfiguration}s in {@code
   * rendererConfigurations} with configurations that enable tunneling on the appropriate renderers
   * if so.
   *
   * @param mappedTrackInfo Mapped track information.
   * @param rendererFormatSupports The {@link Capabilities} for each mapped track, indexed by
   *     renderer, track group and track (in that order).
   * @param rendererConfigurations The renderer configurations. Configurations may be replaced with
   *     ones that enable tunneling as a result of this call.
   * @param trackSelections The renderer track selections.
   */
  private static void maybeConfigureRenderersForTunneling(
      MappedTrackInfo mappedTrackInfo,
      @Capabilities int[][][] rendererFormatSupports,
      @NullableType RendererConfiguration[] rendererConfigurations,
      @NullableType ExoTrackSelection[] trackSelections) {
    // Check whether we can enable tunneling. To enable tunneling we require exactly one audio and
    // one video renderer to support tunneling and have a selection.
    int tunnelingAudioRendererIndex = -1;
    int tunnelingVideoRendererIndex = -1;
    boolean enableTunneling = true;
    for (int i = 0; i < mappedTrackInfo.getRendererCount(); i++) {
      int rendererType = mappedTrackInfo.getRendererType(i);
      ExoTrackSelection trackSelection = trackSelections[i];
      if ((rendererType == C.TRACK_TYPE_AUDIO || rendererType == C.TRACK_TYPE_VIDEO)
          && trackSelection != null) {
        if (rendererSupportsTunneling(
            rendererFormatSupports[i], mappedTrackInfo.getTrackGroups(i), trackSelection)) {
          if (rendererType == C.TRACK_TYPE_AUDIO) {
            if (tunnelingAudioRendererIndex != -1) {
              enableTunneling = false;
              break;
            } else {
              tunnelingAudioRendererIndex = i;
            }
          } else {
            if (tunnelingVideoRendererIndex != -1) {
              enableTunneling = false;
              break;
            } else {
              tunnelingVideoRendererIndex = i;
            }
          }
        }
      }
    }
    enableTunneling &= tunnelingAudioRendererIndex != -1 && tunnelingVideoRendererIndex != -1;
    if (enableTunneling) {
      RendererConfiguration tunnelingRendererConfiguration =
          new RendererConfiguration(AudioSink.OFFLOAD_MODE_DISABLED, /* tunneling= */ true);
      rendererConfigurations[tunnelingAudioRendererIndex] = tunnelingRendererConfiguration;
      rendererConfigurations[tunnelingVideoRendererIndex] = tunnelingRendererConfiguration;
    }
  }

  /**
   * Returns whether a renderer supports tunneling for a {@link ExoTrackSelection}.
   *
   * @param formatSupport The {@link Capabilities} for each track, indexed by group index and track
   *     index (in that order).
   * @param trackGroups The {@link TrackGroupArray}s for the renderer.
   * @param selection The track selection.
   * @return Whether the renderer supports tunneling for the {@link ExoTrackSelection}.
   */
  private static boolean rendererSupportsTunneling(
      @Capabilities int[][] formatSupport,
      TrackGroupArray trackGroups,
      ExoTrackSelection selection) {
    if (selection == null) {
      return false;
    }
    int trackGroupIndex = trackGroups.indexOf(selection.getTrackGroup());
    for (int i = 0; i < selection.length(); i++) {
      @Capabilities
      int trackFormatSupport = formatSupport[trackGroupIndex][selection.getIndexInTrackGroup(i)];
      if (RendererCapabilities.getTunnelingSupport(trackFormatSupport)
          != RendererCapabilities.TUNNELING_SUPPORTED) {
        return false;
      }
    }
    return true;
  }

  /**
   * Determines whether audio offload can be enabled, replacing a {@link RendererConfiguration} in
   * {@code rendererConfigurations} with one that enables audio offload on the appropriate renderer.
   *
   * @param parameters The selection parameters with audio offload mode preferences.
   * @param mappedTrackInfo Mapped track information.
   * @param rendererFormatSupports The {@link Capabilities} for each mapped track, indexed by
   *     renderer, track group and track (in that order).
   * @param rendererConfigurations The renderer configurations. A configuration may be replaced with
   *     one that enables audio offload as a result of this call.
   * @param trackSelections The renderer track selections.
   */
  private static void maybeConfigureRendererForOffload(
      Parameters parameters,
      MappedTrackInfo mappedTrackInfo,
      @Capabilities int[][][] rendererFormatSupports,
      @NullableType RendererConfiguration[] rendererConfigurations,
      @NullableType ExoTrackSelection[] trackSelections) {
    // Check whether we can enable offload. To enable offload we require exactly one audio track
    // and a renderer with support matching the requirements set by
    // setAudioOffloadPreference. There also cannot be other non-audio renderers with their own
    // selected tracks unless the selection parameters say audio-only is not required.
    int audioRendererIndex = C.INDEX_UNSET;
    int audioRenderersSupportingOffload = 0;
    boolean hasNonAudioRendererWithSelectedTracks = false;
    for (int i = 0; i < mappedTrackInfo.getRendererCount(); i++) {
      int rendererType = mappedTrackInfo.getRendererType(i);
      ExoTrackSelection trackSelection = trackSelections[i];
      if (rendererType != C.TRACK_TYPE_AUDIO && trackSelection != null) {
        hasNonAudioRendererWithSelectedTracks = true;
        break;
      }
      if (rendererType == C.TRACK_TYPE_AUDIO
          && trackSelection != null
          && trackSelection.length() == 1) {
        int trackGroupIndex =
            mappedTrackInfo.getTrackGroups(i).indexOf(trackSelection.getTrackGroup());
        @Capabilities
        int trackFormatSupport =
            rendererFormatSupports[i][trackGroupIndex][trackSelection.getIndexInTrackGroup(0)];
        if (rendererSupportsOffload(
            parameters, trackFormatSupport, trackSelection.getSelectedFormat())) {
          audioRendererIndex = i;
          audioRenderersSupportingOffload++;
        }
      }
    }
    if (!hasNonAudioRendererWithSelectedTracks && audioRenderersSupportingOffload == 1) {
      RendererConfiguration offloadRendererConfiguration =
          new RendererConfiguration(
              parameters.audioOffloadPreferences.isGaplessSupportRequired
                  ? AudioSink.OFFLOAD_MODE_ENABLED_GAPLESS_REQUIRED
                  : AudioSink.OFFLOAD_MODE_ENABLED_GAPLESS_NOT_REQUIRED,
              /* tunneling= */ rendererConfigurations[audioRendererIndex] != null
                  && rendererConfigurations[audioRendererIndex].tunneling);
      rendererConfigurations[audioRendererIndex] = offloadRendererConfiguration;
    }
  }

  /**
   * Returns whether a renderer supports offload for a {@link ExoTrackSelection}.
   *
   * @param parameters The selection parameters with audio offload mode preferences.
   * @param formatSupport The {@link Capabilities} for the selected track.
   * @param format The format of the track selection.
   * @return Whether the renderer supports tunneling for the {@link ExoTrackSelection}.
   */
  private static boolean rendererSupportsOffload(
      Parameters parameters, @Capabilities int formatSupport, Format format) {
    if (RendererCapabilities.getAudioOffloadSupport(formatSupport) == AUDIO_OFFLOAD_NOT_SUPPORTED) {
      return false;
    }
    if (parameters.audioOffloadPreferences.isSpeedChangeSupportRequired
        && (RendererCapabilities.getAudioOffloadSupport(formatSupport)
                & AUDIO_OFFLOAD_SPEED_CHANGE_SUPPORTED)
            == 0) {
      return false;
    }
    // TODO(b/235883373): Add check for OPUS where gapless info is in initialization data
    if (parameters.audioOffloadPreferences.isGaplessSupportRequired) {
      boolean isGapless = format.encoderDelay != 0 || format.encoderPadding != 0;
      boolean isGaplessSupported =
          (RendererCapabilities.getAudioOffloadSupport(formatSupport)
                  & AUDIO_OFFLOAD_GAPLESS_SUPPORTED)
              != 0;
      return !isGapless || isGaplessSupported;
    }
    return true;
  }

  /**
   * @deprecated Use {@link RendererCapabilities#isFormatSupported} instead.
   */
  @Deprecated
  protected static boolean isSupported(
      @Capabilities int formatSupport, boolean allowExceedsCapabilities) {
    return isFormatSupported(formatSupport, allowExceedsCapabilities);
  }

  /**
   * Normalizes the input string to null if it does not define a language, or returns it otherwise.
   *
   * @param language The string.
   * @return The string, optionally normalized to null if it does not define a language.
   */
  @Nullable
  protected static String normalizeUndeterminedLanguageToNull(@Nullable String language) {
    return TextUtils.isEmpty(language) || TextUtils.equals(language, C.LANGUAGE_UNDETERMINED)
        ? null
        : language;
  }

  /**
   * Returns a score for how well a language specified in a {@link Format} matches a given language.
   *
   * @param format The {@link Format}.
   * @param language The language, or null.
   * @param allowUndeterminedFormatLanguage Whether matches with an empty or undetermined format
   *     language tag are allowed.
   * @return A score of 4 if the languages match fully, a score of 3 if the languages match partly,
   *     a score of 2 if the languages don't match but belong to the same main language, a score of
   *     1 if the format language is undetermined and such a match is allowed, and a score of 0 if
   *     the languages don't match at all.
   */
  protected static int getFormatLanguageScore(
      Format format, @Nullable String language, boolean allowUndeterminedFormatLanguage) {
    if (!TextUtils.isEmpty(language) && language.equals(format.language)) {
      // Full literal match of non-empty languages, including matches of an explicit "und" query.
      return 4;
    }
    language = normalizeUndeterminedLanguageToNull(language);
    String formatLanguage = normalizeUndeterminedLanguageToNull(format.language);
    if (formatLanguage == null || language == null) {
      // At least one of the languages is undetermined.
      return allowUndeterminedFormatLanguage && formatLanguage == null ? 1 : 0;
    }
    if (formatLanguage.startsWith(language) || language.startsWith(formatLanguage)) {
      // Partial match where one language is a subset of the other (e.g. "zh-hans" and "zh-hans-hk")
      return 3;
    }
    String formatMainLanguage = Util.splitAtFirst(formatLanguage, "-")[0];
    String queryMainLanguage = Util.splitAtFirst(language, "-")[0];
    if (formatMainLanguage.equals(queryMainLanguage)) {
      // Partial match where only the main language tag is the same (e.g. "fr-fr" and "fr-ca")
      return 2;
    }
    return 0;
  }

  private static int getMaxVideoPixelsToRetainForViewport(
      TrackGroup group, int viewportWidth, int viewportHeight, boolean orientationMayChange) {
    if (viewportWidth == Integer.MAX_VALUE || viewportHeight == Integer.MAX_VALUE) {
      return Integer.MAX_VALUE;
    }
    int maxVideoPixelsToRetain = Integer.MAX_VALUE;
    for (int i = 0; i < group.length; i++) {
      Format format = group.getFormat(i);
      // Keep track of the number of pixels of the selected format whose resolution is the
      // smallest to exceed the maximum size at which it can be displayed within the viewport.
      if (format.width > 0 && format.height > 0) {
        Point maxVideoSizeInViewport =
            TrackSelectionUtil.getMaxVideoSizeInViewport(
                orientationMayChange, viewportWidth, viewportHeight, format.width, format.height);
        int videoPixels = format.width * format.height;
        if (format.width >= (int) (maxVideoSizeInViewport.x * FRACTION_TO_CONSIDER_FULLSCREEN)
            && format.height >= (int) (maxVideoSizeInViewport.y * FRACTION_TO_CONSIDER_FULLSCREEN)
            && videoPixels < maxVideoPixelsToRetain) {
          maxVideoPixelsToRetain = videoPixels;
        }
      }
    }
    return maxVideoPixelsToRetain;
  }

  private static int getRoleFlagMatchScore(int trackRoleFlags, int preferredRoleFlags) {
    if (trackRoleFlags != 0 && trackRoleFlags == preferredRoleFlags) {
      // Prefer perfect match over partial matches.
      return Integer.MAX_VALUE;
    }
    return Integer.bitCount(trackRoleFlags & preferredRoleFlags);
  }

  /**
   * Returns preference score for primary, hardware-accelerated video codecs, with higher score
   * being preferred.
   */
  private static int getVideoCodecPreferenceScore(@Nullable String mimeType) {
    if (mimeType == null) {
      return 0;
    }
    switch (mimeType) {
      case MimeTypes.VIDEO_DOLBY_VISION:
        return 5;
      case MimeTypes.VIDEO_AV1:
        return 4;
      case MimeTypes.VIDEO_H265:
        return 3;
      case MimeTypes.VIDEO_VP9:
        return 2;
      case MimeTypes.VIDEO_H264:
        return 1;
      default:
        return 0;
    }
  }

  private static boolean isObjectBasedAudio(Format format) {
    if (format.sampleMimeType == null) {
      return false;
    }
    switch (format.sampleMimeType) {
      case MimeTypes.AUDIO_E_AC3_JOC:
      case MimeTypes.AUDIO_AC4:
      case MimeTypes.AUDIO_IAMF:
        return true;
      default:
        return false;
    }
  }

  private static boolean isDolbyAudio(Format format) {
    if (format.sampleMimeType == null) {
      return false;
    }
    switch (format.sampleMimeType) {
      case MimeTypes.AUDIO_AC3:
      case MimeTypes.AUDIO_E_AC3:
      case MimeTypes.AUDIO_E_AC3_JOC:
      case MimeTypes.AUDIO_AC4:
        return true;
      default:
        return false;
    }
  }

  /** Base class for track selection information of a {@link Format}. */
  private abstract static class TrackInfo<T extends TrackInfo<T>> {
    /** Factory for {@link TrackInfo} implementations for a given {@link TrackGroup}. */
    public interface Factory<T extends TrackInfo<T>> {
      List<T> create(int rendererIndex, TrackGroup trackGroup, @Capabilities int[] formatSupports);
    }

    public final int rendererIndex;
    public final TrackGroup trackGroup;
    public final int trackIndex;
    public final Format format;

    public TrackInfo(int rendererIndex, TrackGroup trackGroup, int trackIndex) {
      this.rendererIndex = rendererIndex;
      this.trackGroup = trackGroup;
      this.trackIndex = trackIndex;
      this.format = trackGroup.getFormat(trackIndex);
    }

    /** Returns to what extent the track is {@link SelectionEligibility eligible for selection}. */
    public abstract @SelectionEligibility int getSelectionEligibility();

    /**
     * Returns whether this track is compatible for an adaptive selection with the specified other
     * track.
     */
    public abstract boolean isCompatibleForAdaptationWith(T otherTrack);
  }

  private static final class VideoTrackInfo extends TrackInfo<VideoTrackInfo> {

    /**
     * Frame rate below which video playback will definitely not be considered smooth by the human
     * eye.
     */
    private static final float MIN_REASONABLE_FRAME_RATE = 10;

    public static ImmutableList<VideoTrackInfo> createForTrackGroup(
        int rendererIndex,
        TrackGroup trackGroup,
        Parameters params,
        @Capabilities int[] formatSupport,
        @Nullable String selectedAudioLanguage,
        @AdaptiveSupport int mixedMimeTypeAdaptationSupport) {
      int maxPixelsToRetainForViewport =
          getMaxVideoPixelsToRetainForViewport(
              trackGroup,
              params.viewportWidth,
              params.viewportHeight,
              params.viewportOrientationMayChange);
      ImmutableList.Builder<VideoTrackInfo> listBuilder = ImmutableList.builder();
      for (int i = 0; i < trackGroup.length; i++) {
        int pixelCount = trackGroup.getFormat(i).getPixelCount();
        boolean isSuitableForViewport =
            maxPixelsToRetainForViewport == Integer.MAX_VALUE
                || (pixelCount != Format.NO_VALUE && pixelCount <= maxPixelsToRetainForViewport);
        listBuilder.add(
            new VideoTrackInfo(
                rendererIndex,
                trackGroup,
                /* trackIndex= */ i,
                params,
                formatSupport[i],
                selectedAudioLanguage,
                mixedMimeTypeAdaptationSupport,
                isSuitableForViewport));
      }
      return listBuilder.build();
    }

    private final boolean isWithinMaxConstraints;
    private final Parameters parameters;
    private final boolean isWithinMinConstraints;
    private final boolean isWithinRendererCapabilities;

    /**
     * True if {@link Format#frameRate} is set and is at least {@link #MIN_REASONABLE_FRAME_RATE}.
     */
    private final boolean hasReasonableFrameRate;

    private final int bitrate;
    private final int pixelCount;
    private final int preferredMimeTypeMatchIndex;
    private final int preferredLanguageIndex;
    private final int preferredLanguageScore;
    private final int preferredRoleFlagsScore;
    private final boolean hasMainOrNoRoleFlag;
    private final int selectedAudioLanguageScore;
    private final boolean allowMixedMimeTypes;
    private final @SelectionEligibility int selectionEligibility;
    private final boolean usesPrimaryDecoder;
    private final boolean usesHardwareAcceleration;
    private final int codecPreferenceScore;

    public VideoTrackInfo(
        int rendererIndex,
        TrackGroup trackGroup,
        int trackIndex,
        Parameters parameters,
        @Capabilities int formatSupport,
        @Nullable String selectedAudioLanguage,
        @AdaptiveSupport int mixedMimeTypeAdaptationSupport,
        boolean isSuitableForViewport) {
      super(rendererIndex, trackGroup, trackIndex);
      this.parameters = parameters;
      @SuppressLint("WrongConstant")
      int requiredAdaptiveSupport =
          parameters.allowVideoNonSeamlessAdaptiveness
              ? (RendererCapabilities.ADAPTIVE_NOT_SEAMLESS
                  | RendererCapabilities.ADAPTIVE_SEAMLESS)
              : RendererCapabilities.ADAPTIVE_SEAMLESS;
      allowMixedMimeTypes =
          parameters.allowVideoMixedMimeTypeAdaptiveness
              && (mixedMimeTypeAdaptationSupport & requiredAdaptiveSupport) != 0;
      isWithinMaxConstraints =
          isSuitableForViewport
              && (format.width == Format.NO_VALUE || format.width <= parameters.maxVideoWidth)
              && (format.height == Format.NO_VALUE || format.height <= parameters.maxVideoHeight)
              && (format.frameRate == Format.NO_VALUE
                  || format.frameRate <= parameters.maxVideoFrameRate)
              && (format.bitrate == Format.NO_VALUE
                  || format.bitrate <= parameters.maxVideoBitrate);
      isWithinMinConstraints =
          isSuitableForViewport
              && (format.width == Format.NO_VALUE || format.width >= parameters.minVideoWidth)
              && (format.height == Format.NO_VALUE || format.height >= parameters.minVideoHeight)
              && (format.frameRate == Format.NO_VALUE
                  || format.frameRate >= parameters.minVideoFrameRate)
              && (format.bitrate == Format.NO_VALUE
                  || format.bitrate >= parameters.minVideoBitrate);
      isWithinRendererCapabilities =
          isFormatSupported(formatSupport, /* allowExceedsCapabilities= */ false);
      hasReasonableFrameRate =
          format.frameRate != Format.NO_VALUE && format.frameRate >= MIN_REASONABLE_FRAME_RATE;
      bitrate = format.bitrate;
      pixelCount = format.getPixelCount();
      int bestLanguageIndex = Integer.MAX_VALUE;
      int bestLanguageScore = 0;
      for (int i = 0; i < parameters.preferredVideoLanguages.size(); i++) {
        int score =
            getFormatLanguageScore(
                format,
                parameters.preferredVideoLanguages.get(i),
                /* allowUndeterminedFormatLanguage= */ false);
        if (score > 0) {
          bestLanguageIndex = i;
          bestLanguageScore = score;
          break;
        }
      }
      preferredLanguageIndex = bestLanguageIndex;
      preferredLanguageScore = bestLanguageScore;
      preferredRoleFlagsScore =
          getRoleFlagMatchScore(format.roleFlags, parameters.preferredVideoRoleFlags);
      hasMainOrNoRoleFlag = format.roleFlags == 0 || (format.roleFlags & C.ROLE_FLAG_MAIN) != 0;
      boolean selectedAudioLanguageUndetermined =
          normalizeUndeterminedLanguageToNull(selectedAudioLanguage) == null;
      selectedAudioLanguageScore =
          getFormatLanguageScore(format, selectedAudioLanguage, selectedAudioLanguageUndetermined);
      int bestMimeTypeMatchIndex = Integer.MAX_VALUE;
      for (int i = 0; i < parameters.preferredVideoMimeTypes.size(); i++) {
        if (format.sampleMimeType != null
            && format.sampleMimeType.equals(parameters.preferredVideoMimeTypes.get(i))) {
          bestMimeTypeMatchIndex = i;
          break;
        }
      }
      preferredMimeTypeMatchIndex = bestMimeTypeMatchIndex;
      usesPrimaryDecoder =
          RendererCapabilities.getDecoderSupport(formatSupport)
              == RendererCapabilities.DECODER_SUPPORT_PRIMARY;
      usesHardwareAcceleration =
          RendererCapabilities.getHardwareAccelerationSupport(formatSupport)
              == RendererCapabilities.HARDWARE_ACCELERATION_SUPPORTED;
      codecPreferenceScore = getVideoCodecPreferenceScore(format.sampleMimeType);
      selectionEligibility = evaluateSelectionEligibility(formatSupport, requiredAdaptiveSupport);
    }

    @Override
    public @SelectionEligibility int getSelectionEligibility() {
      return selectionEligibility;
    }

    @Override
    public boolean isCompatibleForAdaptationWith(VideoTrackInfo otherTrack) {
      return (allowMixedMimeTypes
              || Util.areEqual(format.sampleMimeType, otherTrack.format.sampleMimeType))
          && (parameters.allowVideoMixedDecoderSupportAdaptiveness
              || (this.usesPrimaryDecoder == otherTrack.usesPrimaryDecoder
                  && this.usesHardwareAcceleration == otherTrack.usesHardwareAcceleration));
    }

    private @SelectionEligibility int evaluateSelectionEligibility(
        @Capabilities int rendererSupport, @AdaptiveSupport int requiredAdaptiveSupport) {
      if ((format.roleFlags & C.ROLE_FLAG_TRICK_PLAY) != 0) {
        // Ignore trick-play tracks for now.
        return SELECTION_ELIGIBILITY_NO;
      }
      if (!isFormatSupported(rendererSupport, parameters.exceedRendererCapabilitiesIfNecessary)) {
        return SELECTION_ELIGIBILITY_NO;
      }
      if (!isWithinMaxConstraints && !parameters.exceedVideoConstraintsIfNecessary) {
        return SELECTION_ELIGIBILITY_NO;
      }
      return isFormatSupported(rendererSupport, /* allowExceedsCapabilities= */ false)
              && isWithinMinConstraints
              && isWithinMaxConstraints
              && format.bitrate != Format.NO_VALUE
              && !parameters.forceHighestSupportedBitrate
              && !parameters.forceLowestBitrate
              && (rendererSupport & requiredAdaptiveSupport) != 0
          ? SELECTION_ELIGIBILITY_ADAPTIVE
          : SELECTION_ELIGIBILITY_FIXED;
    }

    private static int compareNonQualityPreferences(VideoTrackInfo info1, VideoTrackInfo info2) {
      ComparisonChain chain =
          ComparisonChain.start()
              .compareFalseFirst(
                  info1.isWithinRendererCapabilities, info2.isWithinRendererCapabilities)
              // 1. Compare match with specific content preferences set by the parameters.
              .compare(
                  info1.preferredLanguageIndex,
                  info2.preferredLanguageIndex,
                  Ordering.natural().reverse())
              .compare(info1.preferredLanguageScore, info2.preferredLanguageScore)
              .compare(info1.preferredRoleFlagsScore, info2.preferredRoleFlagsScore)
              // 2. Compare match with implicit content preferences set by the media.
              .compareFalseFirst(info1.hasMainOrNoRoleFlag, info2.hasMainOrNoRoleFlag)
              .compare(info1.selectedAudioLanguageScore, info2.selectedAudioLanguageScore)
              // 3. Compare match with 'reasonable' frame rate threshold.
              .compareFalseFirst(info1.hasReasonableFrameRate, info2.hasReasonableFrameRate)
              // 4. Compare match with technical preferences set by the parameters.
              .compareFalseFirst(info1.isWithinMaxConstraints, info2.isWithinMaxConstraints)
              .compareFalseFirst(info1.isWithinMinConstraints, info2.isWithinMinConstraints)
              .compare(
                  info1.preferredMimeTypeMatchIndex,
                  info2.preferredMimeTypeMatchIndex,
                  Ordering.natural().reverse())
              // 5. Compare match with renderer capability preferences.
              .compareFalseFirst(info1.usesPrimaryDecoder, info2.usesPrimaryDecoder)
              .compareFalseFirst(info1.usesHardwareAcceleration, info2.usesHardwareAcceleration);

      if (info1.usesPrimaryDecoder && info1.usesHardwareAcceleration) {
        chain = chain.compare(info1.codecPreferenceScore, info2.codecPreferenceScore);
      }
      return chain.result();
    }

    private static int compareQualityPreferences(VideoTrackInfo info1, VideoTrackInfo info2) {
      // The preferred ordering by video quality depends on the constraints:
      // - Not within renderer capabilities: Prefer lower quality because it's more likely to play.
      // - Within min and max constraints: Prefer higher quality.
      // - Within max constraints only: Prefer higher quality because it gets us closest to
      //   satisfying the violated min constraints.
      // - Within min constraints only: Prefer lower quality because it gets us closest to
      //   satisfying the violated max constraints.
      // - Outside min and max constraints: Arbitrarily prefer lower quality.
      Ordering<Integer> qualityOrdering =
          info1.isWithinMaxConstraints && info1.isWithinRendererCapabilities
              ? FORMAT_VALUE_ORDERING
              : FORMAT_VALUE_ORDERING.reverse();
      ComparisonChain comparisonChain = ComparisonChain.start();
      if (info1.parameters.forceLowestBitrate) {
        comparisonChain =
            comparisonChain.compare(info1.bitrate, info2.bitrate, FORMAT_VALUE_ORDERING.reverse());
      }
      return comparisonChain
          .compare(info1.pixelCount, info2.pixelCount, qualityOrdering)
          .compare(info1.bitrate, info2.bitrate, qualityOrdering)
          .result();
    }

    public static int compareSelections(List<VideoTrackInfo> infos1, List<VideoTrackInfo> infos2) {
      return ComparisonChain.start()
          // Compare non-quality preferences of the best individual track with each other.
          .compare(
              max(infos1, VideoTrackInfo::compareNonQualityPreferences),
              max(infos2, VideoTrackInfo::compareNonQualityPreferences),
              VideoTrackInfo::compareNonQualityPreferences)
          // Prefer selections with more formats (all non-quality preferences being equal).
          .compare(infos1.size(), infos2.size())
          // Prefer selections with the best individual track quality.
          .compare(
              max(infos1, VideoTrackInfo::compareQualityPreferences),
              max(infos2, VideoTrackInfo::compareQualityPreferences),
              VideoTrackInfo::compareQualityPreferences)
          .result();
    }
  }

  private static final class AudioTrackInfo extends TrackInfo<AudioTrackInfo>
      implements Comparable<AudioTrackInfo> {

    public static ImmutableList<AudioTrackInfo> createForTrackGroup(
        int rendererIndex,
        TrackGroup trackGroup,
        Parameters params,
        @Capabilities int[] formatSupport,
        boolean hasMappedVideoTracks,
        Predicate<Format> withinAudioChannelCountConstraints,
        @AdaptiveSupport int mixedMimeTypeAdaptationSupport) {
      ImmutableList.Builder<AudioTrackInfo> listBuilder = ImmutableList.builder();
      for (int i = 0; i < trackGroup.length; i++) {
        listBuilder.add(
            new AudioTrackInfo(
                rendererIndex,
                trackGroup,
                /* trackIndex= */ i,
                params,
                formatSupport[i],
                hasMappedVideoTracks,
                withinAudioChannelCountConstraints,
                mixedMimeTypeAdaptationSupport));
      }
      return listBuilder.build();
    }

    private final @SelectionEligibility int selectionEligibility;
    private final boolean isWithinConstraints;
    @Nullable private final String language;
    private final Parameters parameters;
    private final boolean isWithinRendererCapabilities;
    private final int preferredLanguageScore;
    private final int preferredLanguageIndex;
    private final int preferredRoleFlagsScore;
    private final boolean allowMixedMimeTypes;
    private final boolean hasMainOrNoRoleFlag;
    private final int localeLanguageMatchIndex;
    private final int localeLanguageScore;
    private final boolean isDefaultSelectionFlag;
    private final int channelCount;
    private final int sampleRate;
    private final int bitrate;
    private final int preferredMimeTypeMatchIndex;
    private final boolean usesPrimaryDecoder;
    private final boolean usesHardwareAcceleration;
    private final boolean isObjectBasedAudio;

    public AudioTrackInfo(
        int rendererIndex,
        TrackGroup trackGroup,
        int trackIndex,
        Parameters parameters,
        @Capabilities int formatSupport,
        boolean hasMappedVideoTracks,
        Predicate<Format> withinAudioChannelCountConstraints,
        @AdaptiveSupport int mixedMimeTypeAdaptationSupport) {
      super(rendererIndex, trackGroup, trackIndex);
      this.parameters = parameters;
      @SuppressLint("WrongConstant")
      int requiredAdaptiveSupport =
          parameters.allowAudioNonSeamlessAdaptiveness
              ? (RendererCapabilities.ADAPTIVE_NOT_SEAMLESS
                  | RendererCapabilities.ADAPTIVE_SEAMLESS)
              : RendererCapabilities.ADAPTIVE_SEAMLESS;
      allowMixedMimeTypes =
          parameters.allowAudioMixedMimeTypeAdaptiveness
              && (mixedMimeTypeAdaptationSupport & requiredAdaptiveSupport) != 0;
      this.language = normalizeUndeterminedLanguageToNull(format.language);
      isWithinRendererCapabilities =
          isFormatSupported(formatSupport, /* allowExceedsCapabilities= */ false);
      int bestLanguageScore = 0;
      int bestLanguageIndex = Integer.MAX_VALUE;
      for (int i = 0; i < parameters.preferredAudioLanguages.size(); i++) {
        int score =
            getFormatLanguageScore(
                format,
                parameters.preferredAudioLanguages.get(i),
                /* allowUndeterminedFormatLanguage= */ false);
        if (score > 0) {
          bestLanguageIndex = i;
          bestLanguageScore = score;
          break;
        }
      }
      preferredLanguageIndex = bestLanguageIndex;
      preferredLanguageScore = bestLanguageScore;
      preferredRoleFlagsScore =
          getRoleFlagMatchScore(format.roleFlags, parameters.preferredAudioRoleFlags);
      hasMainOrNoRoleFlag = format.roleFlags == 0 || (format.roleFlags & C.ROLE_FLAG_MAIN) != 0;
      isDefaultSelectionFlag = (format.selectionFlags & C.SELECTION_FLAG_DEFAULT) != 0;
      isObjectBasedAudio = isObjectBasedAudio(format);
      channelCount = format.channelCount;
      sampleRate = format.sampleRate;
      bitrate = format.bitrate;
      isWithinConstraints =
          (format.bitrate == Format.NO_VALUE || format.bitrate <= parameters.maxAudioBitrate)
              && (format.channelCount == Format.NO_VALUE
                  || format.channelCount <= parameters.maxAudioChannelCount)
              && withinAudioChannelCountConstraints.apply(format);
      String[] localeLanguages = Util.getSystemLanguageCodes();
      int bestLocaleMatchIndex = Integer.MAX_VALUE;
      int bestLocaleMatchScore = 0;
      for (int i = 0; i < localeLanguages.length; i++) {
        int score =
            getFormatLanguageScore(
                format, localeLanguages[i], /* allowUndeterminedFormatLanguage= */ false);
        if (score > 0) {
          bestLocaleMatchIndex = i;
          bestLocaleMatchScore = score;
          break;
        }
      }
      localeLanguageMatchIndex = bestLocaleMatchIndex;
      localeLanguageScore = bestLocaleMatchScore;
      int bestMimeTypeMatchIndex = Integer.MAX_VALUE;
      for (int i = 0; i < parameters.preferredAudioMimeTypes.size(); i++) {
        if (format.sampleMimeType != null
            && format.sampleMimeType.equals(parameters.preferredAudioMimeTypes.get(i))) {
          bestMimeTypeMatchIndex = i;
          break;
        }
      }
      preferredMimeTypeMatchIndex = bestMimeTypeMatchIndex;
      usesPrimaryDecoder =
          RendererCapabilities.getDecoderSupport(formatSupport)
              == RendererCapabilities.DECODER_SUPPORT_PRIMARY;
      usesHardwareAcceleration =
          RendererCapabilities.getHardwareAccelerationSupport(formatSupport)
              == RendererCapabilities.HARDWARE_ACCELERATION_SUPPORTED;
      selectionEligibility =
          evaluateSelectionEligibility(
              formatSupport, hasMappedVideoTracks, requiredAdaptiveSupport);
    }

    @Override
    public @SelectionEligibility int getSelectionEligibility() {
      return selectionEligibility;
    }

    @Override
    public boolean isCompatibleForAdaptationWith(AudioTrackInfo otherTrack) {
      return (parameters.allowAudioMixedChannelCountAdaptiveness
              || (format.channelCount != Format.NO_VALUE
                  && format.channelCount == otherTrack.format.channelCount))
          && (allowMixedMimeTypes
              || (format.sampleMimeType != null
                  && TextUtils.equals(format.sampleMimeType, otherTrack.format.sampleMimeType)))
          && (parameters.allowAudioMixedSampleRateAdaptiveness
              || (format.sampleRate != Format.NO_VALUE
                  && format.sampleRate == otherTrack.format.sampleRate))
          && (parameters.allowAudioMixedDecoderSupportAdaptiveness
              || (this.usesPrimaryDecoder == otherTrack.usesPrimaryDecoder
                  && this.usesHardwareAcceleration == otherTrack.usesHardwareAcceleration));
    }

    @Override
    public int compareTo(AudioTrackInfo other) {
      // If the formats are within constraints and renderer capabilities then prefer higher values
      // of channel count, sample rate and bit rate in that order. Otherwise, prefer lower values.
      Ordering<Integer> qualityOrdering =
          isWithinConstraints && isWithinRendererCapabilities
              ? FORMAT_VALUE_ORDERING
              : FORMAT_VALUE_ORDERING.reverse();
      ComparisonChain comparisonChain =
          ComparisonChain.start()
              .compareFalseFirst(
                  this.isWithinRendererCapabilities, other.isWithinRendererCapabilities)
              // 1. Compare match with specific content preferences set by the parameters.
              .compare(
                  this.preferredLanguageIndex,
                  other.preferredLanguageIndex,
                  Ordering.natural().reverse())
              .compare(this.preferredLanguageScore, other.preferredLanguageScore)
              .compare(this.preferredRoleFlagsScore, other.preferredRoleFlagsScore)
              // 2. Compare match with implicit content preferences set by the media or the system.
              .compareFalseFirst(this.isDefaultSelectionFlag, other.isDefaultSelectionFlag)
              .compareFalseFirst(this.hasMainOrNoRoleFlag, other.hasMainOrNoRoleFlag)
              .compare(
                  this.localeLanguageMatchIndex,
                  other.localeLanguageMatchIndex,
                  Ordering.natural().reverse())
              .compare(this.localeLanguageScore, other.localeLanguageScore)
              // 3. Compare match with technical preferences set by the parameters.
              .compareFalseFirst(this.isWithinConstraints, other.isWithinConstraints)
              .compare(
                  this.preferredMimeTypeMatchIndex,
                  other.preferredMimeTypeMatchIndex,
                  Ordering.natural().reverse());
      if (parameters.forceLowestBitrate) {
        comparisonChain =
            comparisonChain.compare(this.bitrate, other.bitrate, FORMAT_VALUE_ORDERING.reverse());
      }
      // 4. Compare match with renderer capability preferences.
      comparisonChain =
          comparisonChain
              .compareFalseFirst(this.usesPrimaryDecoder, other.usesPrimaryDecoder)
              .compareFalseFirst(this.usesHardwareAcceleration, other.usesHardwareAcceleration)
              // 5. Compare technical quality.
              .compareFalseFirst(this.isObjectBasedAudio, other.isObjectBasedAudio)
              .compare(this.channelCount, other.channelCount, qualityOrdering)
              .compare(this.sampleRate, other.sampleRate, qualityOrdering);
      if (Util.areEqual(this.language, other.language)) {
        // Only compare bit rates of tracks with matching language information.
        comparisonChain = comparisonChain.compare(this.bitrate, other.bitrate, qualityOrdering);
      }
      return comparisonChain.result();
    }

    private @SelectionEligibility int evaluateSelectionEligibility(
        @Capabilities int rendererSupport,
        boolean hasMappedVideoTracks,
        @AdaptiveSupport int requiredAdaptiveSupport) {
      if (!isFormatSupported(rendererSupport, parameters.exceedRendererCapabilitiesIfNecessary)) {
        return SELECTION_ELIGIBILITY_NO;
      }
      if (!isWithinConstraints && !parameters.exceedAudioConstraintsIfNecessary) {
        return SELECTION_ELIGIBILITY_NO;
      }
      if (parameters.audioOffloadPreferences.audioOffloadMode == AUDIO_OFFLOAD_MODE_REQUIRED
          && !rendererSupportsOffload(parameters, rendererSupport, format)) {
        return SELECTION_ELIGIBILITY_NO;
      }
      return isFormatSupported(rendererSupport, /* allowExceedsCapabilities= */ false)
              && isWithinConstraints
              && format.bitrate != Format.NO_VALUE
              && !parameters.forceHighestSupportedBitrate
              && !parameters.forceLowestBitrate
              && (parameters.allowMultipleAdaptiveSelections || !hasMappedVideoTracks)
              && parameters.audioOffloadPreferences.audioOffloadMode != AUDIO_OFFLOAD_MODE_REQUIRED
              && (rendererSupport & requiredAdaptiveSupport) != 0
          ? SELECTION_ELIGIBILITY_ADAPTIVE
          : SELECTION_ELIGIBILITY_FIXED;
    }

    public static int compareSelections(List<AudioTrackInfo> infos1, List<AudioTrackInfo> infos2) {
      // Compare best tracks of each selection with each other.
      return max(infos1).compareTo(max(infos2));
    }
  }

  private static final class TextTrackInfo extends TrackInfo<TextTrackInfo>
      implements Comparable<TextTrackInfo> {

    public static ImmutableList<TextTrackInfo> createForTrackGroup(
        int rendererIndex,
        TrackGroup trackGroup,
        Parameters params,
        @Capabilities int[] formatSupport,
        @Nullable String selectedAudioLanguage) {
      ImmutableList.Builder<TextTrackInfo> listBuilder = ImmutableList.builder();
      for (int i = 0; i < trackGroup.length; i++) {
        listBuilder.add(
            new TextTrackInfo(
                rendererIndex,
                trackGroup,
                /* trackIndex= */ i,
                params,
                formatSupport[i],
                selectedAudioLanguage));
      }
      return listBuilder.build();
    }

    private final @SelectionEligibility int selectionEligibility;
    private final boolean isWithinRendererCapabilities;
    private final boolean isDefault;
    private final boolean isForced;
    private final int preferredLanguageIndex;
    private final int preferredLanguageScore;
    private final int preferredRoleFlagsScore;
    private final int selectedAudioLanguageScore;
    private final boolean hasCaptionRoleFlags;

    public TextTrackInfo(
        int rendererIndex,
        TrackGroup trackGroup,
        int trackIndex,
        Parameters parameters,
        @Capabilities int trackFormatSupport,
        @Nullable String selectedAudioLanguage) {
      super(rendererIndex, trackGroup, trackIndex);
      isWithinRendererCapabilities =
          isFormatSupported(trackFormatSupport, /* allowExceedsCapabilities= */ false);
      int maskedSelectionFlags = format.selectionFlags & ~parameters.ignoredTextSelectionFlags;
      isDefault = (maskedSelectionFlags & C.SELECTION_FLAG_DEFAULT) != 0;
      isForced = (maskedSelectionFlags & C.SELECTION_FLAG_FORCED) != 0;
      int bestLanguageIndex = Integer.MAX_VALUE;
      int bestLanguageScore = 0;
      // Compare against empty (unset) language if no preference is given to allow the selection of
      // a text track with undetermined language.
      ImmutableList<String> preferredLanguages =
          parameters.preferredTextLanguages.isEmpty()
              ? ImmutableList.of("")
              : parameters.preferredTextLanguages;
      for (int i = 0; i < preferredLanguages.size(); i++) {
        int score =
            getFormatLanguageScore(
                format, preferredLanguages.get(i), parameters.selectUndeterminedTextLanguage);
        if (score > 0) {
          bestLanguageIndex = i;
          bestLanguageScore = score;
          break;
        }
      }
      preferredLanguageIndex = bestLanguageIndex;
      preferredLanguageScore = bestLanguageScore;
      preferredRoleFlagsScore =
          getRoleFlagMatchScore(format.roleFlags, parameters.preferredTextRoleFlags);
      hasCaptionRoleFlags =
          (format.roleFlags & (C.ROLE_FLAG_CAPTION | C.ROLE_FLAG_DESCRIBES_MUSIC_AND_SOUND)) != 0;
      boolean selectedAudioLanguageUndetermined =
          normalizeUndeterminedLanguageToNull(selectedAudioLanguage) == null;
      selectedAudioLanguageScore =
          getFormatLanguageScore(format, selectedAudioLanguage, selectedAudioLanguageUndetermined);
      boolean isWithinConstraints =
          preferredLanguageScore > 0
              || (parameters.preferredTextLanguages.isEmpty() && preferredRoleFlagsScore > 0)
              || isDefault
              || (isForced && selectedAudioLanguageScore > 0);
      selectionEligibility =
          isFormatSupported(trackFormatSupport, parameters.exceedRendererCapabilitiesIfNecessary)
                  && isWithinConstraints
              ? SELECTION_ELIGIBILITY_FIXED
              : SELECTION_ELIGIBILITY_NO;
    }

    @Override
    public @SelectionEligibility int getSelectionEligibility() {
      return selectionEligibility;
    }

    @Override
    public boolean isCompatibleForAdaptationWith(TextTrackInfo otherTrack) {
      return false;
    }

    @Override
    public int compareTo(TextTrackInfo other) {
      ComparisonChain chain =
          ComparisonChain.start()
              .compareFalseFirst(
                  this.isWithinRendererCapabilities, other.isWithinRendererCapabilities)
              // 1. Compare match with specific content preferences set by the parameters.
              .compare(
                  this.preferredLanguageIndex,
                  other.preferredLanguageIndex,
                  Ordering.natural().reverse())
              .compare(this.preferredLanguageScore, other.preferredLanguageScore)
              .compare(this.preferredRoleFlagsScore, other.preferredRoleFlagsScore)
              // 2. Compare match with implicit content preferences set by the media.
              .compareFalseFirst(this.isDefault, other.isDefault)
              .compare(
                  this.isForced,
                  other.isForced,
                  // Prefer non-forced to forced if a preferred text language has been matched.
                  // Where both are provided the non-forced track will usually contain the forced
                  // subtitles as a subset. Otherwise, prefer a forced track.
                  preferredLanguageScore == 0 ? Ordering.natural() : Ordering.natural().reverse())
              .compare(this.selectedAudioLanguageScore, other.selectedAudioLanguageScore);
      if (preferredRoleFlagsScore == 0) {
        chain = chain.compareTrueFirst(this.hasCaptionRoleFlags, other.hasCaptionRoleFlags);
      }
      return chain.result();
    }

    public static int compareSelections(List<TextTrackInfo> infos1, List<TextTrackInfo> infos2) {
      return infos1.get(0).compareTo(infos2.get(0));
    }
  }

  private static final class ImageTrackInfo extends TrackInfo<ImageTrackInfo>
      implements Comparable<ImageTrackInfo> {

    public static ImmutableList<ImageTrackInfo> createForTrackGroup(
        int rendererIndex,
        TrackGroup trackGroup,
        Parameters params,
        @Capabilities int[] formatSupport) {
      ImmutableList.Builder<ImageTrackInfo> imageTracks = ImmutableList.builder();
      for (int i = 0; i < trackGroup.length; i++) {
        imageTracks.add(
            new ImageTrackInfo(
                rendererIndex, trackGroup, /* trackIndex= */ i, params, formatSupport[i]));
      }
      return imageTracks.build();
    }

    private final @SelectionEligibility int selectionEligibility;
    private final int pixelCount;

    public ImageTrackInfo(
        int rendererIndex,
        TrackGroup trackGroup,
        int trackIndex,
        Parameters parameters,
        @Capabilities int trackFormatSupport) {
      super(rendererIndex, trackGroup, trackIndex);
      selectionEligibility =
          isFormatSupported(trackFormatSupport, parameters.exceedRendererCapabilitiesIfNecessary)
              ? SELECTION_ELIGIBILITY_FIXED
              : SELECTION_ELIGIBILITY_NO;
      pixelCount = format.getPixelCount();
    }

    @Override
    public @SelectionEligibility int getSelectionEligibility() {
      return selectionEligibility;
    }

    @Override
    public boolean isCompatibleForAdaptationWith(ImageTrackInfo otherTrack) {
      return false;
    }

    @Override
    public int compareTo(ImageTrackInfo other) {
      return Integer.compare(this.pixelCount, other.pixelCount);
    }

    public static int compareSelections(List<ImageTrackInfo> infos1, List<ImageTrackInfo> infos2) {
      return infos1.get(0).compareTo(infos2.get(0));
    }
  }

  private static final class OtherTrackScore implements Comparable<OtherTrackScore> {

    private final boolean isDefault;
    private final boolean isWithinRendererCapabilities;

    public OtherTrackScore(Format format, @Capabilities int trackFormatSupport) {
      isDefault = (format.selectionFlags & C.SELECTION_FLAG_DEFAULT) != 0;
      isWithinRendererCapabilities =
          isFormatSupported(trackFormatSupport, /* allowExceedsCapabilities= */ false);
    }

    @Override
    public int compareTo(OtherTrackScore other) {
      return ComparisonChain.start()
          .compareFalseFirst(this.isWithinRendererCapabilities, other.isWithinRendererCapabilities)
          .compareFalseFirst(this.isDefault, other.isDefault)
          .result();
    }
  }

  /**
   * Wraps the {@link Spatializer} in order to encapsulate its APIs within an inner class, to avoid
   * runtime linking on devices with {@code API < 32}.
   */
  @RequiresApi(32)
  private static class SpatializerWrapperV32 {

    private final Spatializer spatializer;
    private final boolean spatializationSupported;

    @Nullable private Handler handler;
    @Nullable private Spatializer.OnSpatializerStateChangedListener listener;

    @Nullable
    public static SpatializerWrapperV32 tryCreateInstance(Context context) {
      @Nullable
      AudioManager audioManager = (AudioManager) context.getSystemService(Context.AUDIO_SERVICE);
      return audioManager == null ? null : new SpatializerWrapperV32(audioManager.getSpatializer());
    }

    private SpatializerWrapperV32(Spatializer spatializer) {
      this.spatializer = spatializer;
      this.spatializationSupported =
          spatializer.getImmersiveAudioLevel() != Spatializer.SPATIALIZER_IMMERSIVE_LEVEL_NONE;
    }

    public void ensureInitialized(DefaultTrackSelector defaultTrackSelector, Looper looper) {
      if (listener != null || handler != null) {
        return;
      }
      this.listener =
          new Spatializer.OnSpatializerStateChangedListener() {
            @Override
            public void onSpatializerEnabledChanged(Spatializer spatializer, boolean enabled) {
              defaultTrackSelector.maybeInvalidateForAudioChannelCountConstraints();
            }

            @Override
            public void onSpatializerAvailableChanged(Spatializer spatializer, boolean available) {
              defaultTrackSelector.maybeInvalidateForAudioChannelCountConstraints();
            }
          };
      this.handler = new Handler(looper);
      spatializer.addOnSpatializerStateChangedListener(handler::post, listener);
    }

    public boolean isSpatializationSupported() {
      return spatializationSupported;
    }

    public boolean isAvailable() {
      return spatializer.isAvailable();
    }

    public boolean isEnabled() {
      return spatializer.isEnabled();
    }

    public boolean canBeSpatialized(AudioAttributes audioAttributes, Format format) {
      int linearChannelCount;
<<<<<<< HEAD
      if (Objects.equals(format.sampleMimeType, MimeTypes.AUDIO_E_AC3_JOC)
          && format.channelCount == 16) {
        // For E-AC3 JOC, the format is object based. When the channel count is 16, this maps to 12
        // linear channels and the rest are used for objects. See
        // https://github.com/google/ExoPlayer/pull/10322#discussion_r895265881
        linearChannelCount = 12;
      } else if (Objects.equals(format.sampleMimeType, MimeTypes.AUDIO_IAMF)
          && format.channelCount == Format.NO_VALUE) {
        // IAMF with no channel count specified, assume 5.1 channels. This depends on
        // IamfDecoder.SPATIALIZED_OUTPUT_LAYOUT being set to AudioFormat.CHANNEL_OUT_5POINT1. Any
        // changes to that constant will require updates to this logic.
        linearChannelCount = 6;
=======
      if (MimeTypes.AUDIO_E_AC3_JOC.equals(format.sampleMimeType)) {
        // For E-AC3 JOC, the format is object based. When the channel count is 16, this maps to 12
        // linear channels and the rest are used for objects. See
        // https://github.com/google/ExoPlayer/pull/10322#discussion_r895265881
        linearChannelCount = format.channelCount == 16 ? 12 : format.channelCount;
      } else if (MimeTypes.AUDIO_AC4.equals(format.sampleMimeType)) {
        // For AC-4 level 3 or level 4, the format may be object based. When the channel count is
        // 18 (level 3 17.1 OBI) or 21 (level 4 20.1 OBI), it is mapped to 24 linear channels
        // (There are some channels used for metadata transfer).
        linearChannelCount = (format.channelCount == 18 || format.channelCount == 21)
            ? 24
            : format.channelCount;
>>>>>>> 78964d0a
      } else {
        linearChannelCount = format.channelCount;
      }

<<<<<<< HEAD
      int channelConfig = Util.getAudioTrackChannelConfig(linearChannelCount);
      if (channelConfig == AudioFormat.CHANNEL_INVALID) {
        return false;
      }
=======
>>>>>>> 78964d0a
      AudioFormat.Builder builder =
          new AudioFormat.Builder()
              .setEncoding(AudioFormat.ENCODING_PCM_16BIT)
              .setChannelMask(channelConfig);
      if (format.sampleRate != Format.NO_VALUE) {
        builder.setSampleRate(format.sampleRate);
      }
      return spatializer.canBeSpatialized(
          audioAttributes.getAudioAttributesV21().audioAttributes, builder.build());
    }

    public void release() {
      if (listener == null || handler == null) {
        return;
      }
      spatializer.removeOnSpatializerStateChangedListener(listener);
      castNonNull(handler).removeCallbacksAndMessages(/* token= */ null);
      handler = null;
      listener = null;
    }
  }
}<|MERGE_RESOLUTION|>--- conflicted
+++ resolved
@@ -4293,44 +4293,30 @@
 
     public boolean canBeSpatialized(AudioAttributes audioAttributes, Format format) {
       int linearChannelCount;
-<<<<<<< HEAD
-      if (Objects.equals(format.sampleMimeType, MimeTypes.AUDIO_E_AC3_JOC)
-          && format.channelCount == 16) {
-        // For E-AC3 JOC, the format is object based. When the channel count is 16, this maps to 12
-        // linear channels and the rest are used for objects. See
-        // https://github.com/google/ExoPlayer/pull/10322#discussion_r895265881
-        linearChannelCount = 12;
-      } else if (Objects.equals(format.sampleMimeType, MimeTypes.AUDIO_IAMF)
-          && format.channelCount == Format.NO_VALUE) {
-        // IAMF with no channel count specified, assume 5.1 channels. This depends on
-        // IamfDecoder.SPATIALIZED_OUTPUT_LAYOUT being set to AudioFormat.CHANNEL_OUT_5POINT1. Any
-        // changes to that constant will require updates to this logic.
-        linearChannelCount = 6;
-=======
-      if (MimeTypes.AUDIO_E_AC3_JOC.equals(format.sampleMimeType)) {
+      if (Objects.equals(format.sampleMimeType, MimeTypes.AUDIO_E_AC3_JOC)) {
         // For E-AC3 JOC, the format is object based. When the channel count is 16, this maps to 12
         // linear channels and the rest are used for objects. See
         // https://github.com/google/ExoPlayer/pull/10322#discussion_r895265881
         linearChannelCount = format.channelCount == 16 ? 12 : format.channelCount;
-      } else if (MimeTypes.AUDIO_AC4.equals(format.sampleMimeType)) {
+      } else if (Objects.equals(format.sampleMimeType, MimeTypes.AUDIO_IAMF)) {
+        // IAMF with no channel count specified, assume 5.1 channels. This depends on
+        // IamfDecoder.SPATIALIZED_OUTPUT_LAYOUT being set to AudioFormat.CHANNEL_OUT_5POINT1. Any
+        // changes to that constant will require updates to this logic.
+        linearChannelCount = format.channelCount == Format.NO_VALUE ? 6 : format.channelCount;
+      } else if (Objects.equals(format.sampleMimeType, MimeTypes.AUDIO_AC4)) {
         // For AC-4 level 3 or level 4, the format may be object based. When the channel count is
-        // 18 (level 3 17.1 OBI) or 21 (level 4 20.1 OBI), it is mapped to 24 linear channels
-        // (There are some channels used for metadata transfer).
-        linearChannelCount = (format.channelCount == 18 || format.channelCount == 21)
-            ? 24
-            : format.channelCount;
->>>>>>> 78964d0a
+        // 18 (level 3 17.1 OBI) or 21 (level 4 20.1 OBI), it is mapped to 24 linear channels (some
+        // channels are used for metadata transfer).
+        linearChannelCount =
+            (format.channelCount == 18 || format.channelCount == 21) ? 24 : format.channelCount;
       } else {
         linearChannelCount = format.channelCount;
       }
 
-<<<<<<< HEAD
       int channelConfig = Util.getAudioTrackChannelConfig(linearChannelCount);
       if (channelConfig == AudioFormat.CHANNEL_INVALID) {
         return false;
       }
-=======
->>>>>>> 78964d0a
       AudioFormat.Builder builder =
           new AudioFormat.Builder()
               .setEncoding(AudioFormat.ENCODING_PCM_16BIT)
